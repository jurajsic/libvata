--- conflicted
+++ resolved
@@ -147,11 +147,8 @@
 
 			}
 
-<<<<<<< HEAD
 			const BiggerType& get() const { return *this->current_; }
 			
-=======
->>>>>>> c69541c0
 		};
 
 		GCC_DIAG_OFF(effc++)
@@ -159,7 +156,6 @@
 		GCC_DIAG_ON(effc++)
 
 			const Antichain2C& processed_;
-<<<<<<< HEAD
 			
 		public:
 
@@ -167,24 +163,6 @@
 				: std::vector<Choice>(), processed_(processed) {}
 		
 			bool build(const Explicit::StateTuple& children) {
-=======
-			const Antichain2C::TList& fixed_;
-			std::vector<Choice> state_;
-
-		public:
-
-			ChoiceVector(const Antichain2C& processed,
-				const Antichain2C::TList& fixed)
-				: processed_(processed), fixed_(fixed), state_() {}
-
-			bool get(const Explicit::StateTuple& children, size_t index) {
-
-				assert(index < children.size());
-
-				this->state_.resize(children.size());
-
-				for (size_t i = 0; i < index; ++i) {
->>>>>>> c69541c0
 
 				assert(children.size());
 
@@ -213,11 +191,6 @@
 				return false;
 
 			}
-<<<<<<< HEAD
-=======
-
-			bool match(const Explicit::StateTuple& children) const {
->>>>>>> c69541c0
 
 		};
 
@@ -358,7 +331,6 @@
 
 			for (auto& transition : smallerCluster.second) {
 
-<<<<<<< HEAD
 				assert(transition);
 
 //				VATA_LOGGER_INFO("smaller: " + Util::Convert::ToString(*transition));
@@ -523,12 +495,6 @@
 						active.insert(q);
 
 					}
-=======
-				for (auto& biggerState : this->ind_[state]) {
-
-					if (this->find(biggerState) != this->end())
-						return;
->>>>>>> c69541c0
 
 				}
 
@@ -629,7 +595,6 @@
 				return true;
 
 			}
-<<<<<<< HEAD
 		
 			bool next() {
 
@@ -661,8 +626,6 @@
 				return true;
 
 			}
-=======
->>>>>>> c69541c0
 
 		};
 
@@ -696,13 +659,8 @@
 			return (x.get() == y.get())?(true):(lteCache.lookup(x.get(), y.get(), noncachedLte));
 
 		};
-<<<<<<< HEAD
-		
+
 		auto gte = [&lte](const BiggerType& x, const BiggerType& y) { return lte(y, x); };
-=======
-
-		auto GTE = [&LTE](const BiggerType& x, const BiggerType& y) { return LTE(y, x); };
->>>>>>> c69541c0
 
 		typename Aut::IndexedSymbolToIndexedTransitionListMap smallerIndex;
 		typename Aut::SymbolToTransitionListMap smallerLeaves, biggerIndex;
@@ -779,19 +737,10 @@
 
 //				VATA_LOGGER_INFO(Util::Convert::ToString(transition->state()) + ", " + Util::Convert::ToString(tmp));
 
-<<<<<<< HEAD
 				assert(transition->state() < inv.size());
 					
 				next.refine(inv[transition->state()], ptr, gte);
 				next.insert(transition->state(), ptr);
-=======
-					assert(transition->state() < inv.size());
-
-					next.refine(inv[transition->state()], ptr, GTE);
-					next.insert(transition->state(), ptr);
-
-				}
->>>>>>> c69541c0
 
 			}
 
@@ -876,23 +825,14 @@
 									bigger.IsFinalState(biggerTransition->state());
 
 							}
-<<<<<<< HEAD
 							
 							if (post.data().empty())
 								return false;
 	
 							if (!isAccepting && smaller.IsFinalState(smallerTransition->state()))
-=======
-
-							if (antichainSet.empty())
 								return false;
 
-							if (!antichainSet.isAccepting() && smaller.IsFinalState(smallerTransition->state()))
->>>>>>> c69541c0
-								return false;
-
 							assert(smallerTransition->state() < ind.size());
-<<<<<<< HEAD
 	
 							StateSet tmp(post.data().begin(), post.data().end());
 
@@ -913,30 +853,6 @@
 	
 							next.refine(inv[smallerTransition->state()], ptr, gte);
 							next.insert(smallerTransition->state(), ptr);
-=======
-
-							StateSet tmp(antichainSet.begin(), antichainSet.end());
-
-							if (checkIntersection(ind[smallerTransition->state()], tmp))
-								continue;
-
-//							if (checkIntersection(ind[smallerTransition->state()], antichainSet))
-//								continue;
-
-							auto ptr = biggerTypeCache.lookup(tmp);
-
-//							auto ptr = biggerTypeCache.lookup(antichainSet);
-
-							if (!processed.contains(ind[smallerTransition->state()], ptr, LTE) &&
-								!next.contains(ind[smallerTransition->state()], ptr, LTE)) {
-
-								assert(smallerTransition->state() < inv.size());
-
-								next.refine(inv[smallerTransition->state()], ptr, GTE);
-								next.insert(smallerTransition->state(), ptr);
-
-							}
->>>>>>> c69541c0
 
 						} while (choiceVector.next());
 

--- conflicted
+++ resolved
@@ -56,117 +56,6 @@
 
 	AutBase::StateBinaryRelation ComputeUpwardSimulation(
 		const BDDTopDownTreeAut& aut, const size_t& size);
-
-<<<<<<< HEAD
-	template <class Rel>
-	bool CheckDownwardInclusionWithPreorder(
-		const BDDTopDownTreeAut& smaller, const BDDTopDownTreeAut& bigger,
-		const Rel& preorder)
-	{
-		return CheckDownwardTreeInclusion<BDDTopDownTreeAut,
-			DownwardInclusionFunctor>(smaller, bigger, preorder);
-	}
-
-	template <class Rel>
-	bool CheckDownwardInclusionNonRecWithPreorder(
-		const BDDTopDownTreeAut& smaller, const BDDTopDownTreeAut& bigger,
-		const Rel& preorder)
-	{
-		if ((&smaller == nullptr) || (&bigger == nullptr) ||
-			(&preorder == nullptr)) { }
-
-		throw std::runtime_error("Unimplemented");
-	}
-
-	template <class Rel>
-	bool CheckOptDownwardInclusionWithPreorder(
-		const BDDTopDownTreeAut& smaller, const BDDTopDownTreeAut& bigger,
-		const Rel& preorder)
-	{
-		return CheckDownwardTreeInclusion<BDDTopDownTreeAut,
-			OptDownwardInclusionFunctor>(smaller, bigger, preorder);
-	}
-
-	template <class Rel>
-	bool CheckUpwardInclusionWithPreorder(
-		const BDDTopDownTreeAut& smaller, const BDDTopDownTreeAut& bigger,
-		const Rel& preorder)
-	{
-		if ((&smaller == nullptr) || (&bigger == nullptr) ||
-			(&preorder == nullptr)) { }
-
-		throw std::runtime_error("Unimplemented");
-	}
-
-	// added due to FA extension
-	template <class Rel>
-	bool CheckUpwardInclusionWithSim(
-		const BDDTopDownTreeAut& smaller, const BDDTopDownTreeAut& bigger,
-		const Rel& preorder)
-	{
-		if ((&smaller == nullptr) || (&bigger == nullptr) ||
-			(&preorder == nullptr)) { }
-
-		throw std::runtime_error("Unimplemented");
-	}
-
-	template <class Rel>
-	bool CheckInclusionWithCongrBreadth(
-		const BDDTopDownTreeAut& smaller, const BDDTopDownTreeAut& bigger,
-		const Rel& preorder) 
-	{
-		if ((&smaller == nullptr) || (&bigger == nullptr) ||
-			(&preorder == nullptr)) { }
-
-		throw std::runtime_error("Unimplemented");
-	}
-	
-	template <class Rel>
-	bool CheckInclusionWithCongrDepth(
-		const BDDTopDownTreeAut& smaller, const BDDTopDownTreeAut& bigger,
-		const Rel& preorder) 
-	{
-		if ((&smaller == nullptr) || (&bigger == nullptr) ||
-			(&preorder == nullptr)) { }
-
-		throw std::runtime_error("Unimplemented");
-	}
-
-	template <class Rel>
-	bool CheckEquivalenceBreadth(
-		const BDDTopDownTreeAut& smaller, const BDDTopDownTreeAut& bigger,
-		const Rel& preorder) 
-	{
-		if ((&smaller == nullptr) || (&bigger == nullptr) ||
-			(&preorder == nullptr)) { }
-
-		throw std::runtime_error("Unimplemented");
-	}
-
-	template <class Rel>
-	bool CheckEquivalenceDepth(
-		const BDDTopDownTreeAut& smaller, const BDDTopDownTreeAut& bigger,
-		const Rel& preorder) 
-	{
-		if ((&smaller == nullptr) || (&bigger == nullptr) ||
-			(&preorder == nullptr)) { }
-
-		throw std::runtime_error("Unimplemented");
-	}
-
-	inline bool CheckInclusion(const BDDTopDownTreeAut& smaller,
-		const BDDTopDownTreeAut& bigger)
-	{
-		return CheckDownwardInclusion(smaller, bigger);
-	}
-
-	template <class SymbolType, class Dict>
-	BDDTopDownTreeAut Complement(const BDDTopDownTreeAut& aut,
-		const Dict& alphabet) {
-		throw std::runtime_error("Unimplemented");
-	}
-=======
->>>>>>> 8e207fc0
 }
 
 #endif
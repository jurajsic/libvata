/*****************************************************************************
 *  VATA Tree Automata Library
 *
 *  Copyright (c) 2011  Jiri Simacek <isimacek@fit.vutbr.cz>
 *
 *  Description:
 *    Header file for an explicitly represented tree automaton.
 *
 *****************************************************************************/

#ifndef _VATA_EXPLICIT_TREE_AUT_HH_
#define _VATA_EXPLICIT_TREE_AUT_HH_

// VATA headers
#include <vata/vata.hh>
#include <vata/aut_base.hh>
#include <vata/parsing/abstr_parser.hh>
#include <vata/serialization/abstr_serializer.hh>
#include <vata/incl_param.hh>
#include <vata/reduce_param.hh>
#include <vata/sim_param.hh>

#include <vata/util/ord_vector.hh>
#include <vata/util/transl_strict.hh>
#include <vata/util/transl_weak.hh>
#include <vata/util/util.hh>

// Standard library headers
#include <cstdint>
#include <memory>
#include <unordered_set>
#include <unordered_map>
#include <vector>


namespace VATA
{
	class ExplicitTreeAut;

	template <
		class>
	class LoadableAut;

	class ExplicitTreeAutCore;

	namespace ExplicitTreeAutCoreUtil
	{
		class Iterator;
		class AcceptTrans;
	 	class AcceptTransIterator;
		class DownAccessor;
		class DownAccessorIterator;
	}

	class AbstractReindexF
	{
	public:
		virtual VATA::AutBase::StateType operator[](const VATA::AutBase::StateType&) = 0;
		virtual VATA::AutBase::StateType at(const VATA::AutBase::StateType&) const = 0;

		virtual ~AbstractReindexF()
		{ }
	};
}


GCC_DIAG_OFF(effc++)
class VATA::ExplicitTreeAut : public TreeAutBase
{
GCC_DIAG_ON(effc++)

private:  // data types

	using CoreAut        = VATA::LoadableAut<ExplicitTreeAutCore>;

public:   // public data types

	using SymbolType     = uintptr_t;
	using StateSet       = std::unordered_set<StateType>;


	struct StringRank
	{
		std::string symbolStr;
		size_t rank;

		StringRank(const std::string& symbolStr, size_t rank) :
			symbolStr(symbolStr),
			rank(rank)
		{ }

		bool operator<(const StringRank& rhs) const
		{
			return ((rank < rhs.rank) ||
				((rank == rhs.rank) && (symbolStr < rhs.symbolStr)));
		}

		friend std::ostream& operator<<(std::ostream& os, const StringRank& strRank)
		{
			return os << strRank.symbolStr << ":" << strRank.rank;
		}
	};


	using StringSymbolType   = StringRank;
	using Transition         = TreeAutBase::TTransition<SymbolType>;

	using SymbolDict                      =
		VATA::Util::TwoWayDict<StringSymbolType, SymbolType>;
	using StringSymbolToSymbolTranslWeak  = Util::TranslatorWeak<SymbolDict>;
	using StringSymbolToSymbolTranslStrict= Util::TranslatorStrict<SymbolDict>;
	using SymbolBackTranslStrict          = Util::TranslatorStrict<SymbolDict::MapBwdType>;


	class AbstractCopyF
	{
	public:
		virtual bool operator()(const Transition&) = 0;

		virtual ~AbstractCopyF()
		{ }
	};


	class AbstractAlphabet
	{
	public:  // data types

		using FwdTranslator    = VATA::Util::AbstractTranslator<StringSymbolType, SymbolType>;
		using FwdTranslatorPtr = std::unique_ptr<FwdTranslator>;
		using BwdTranslator    = VATA::Util::AbstractTranslator<SymbolType, StringSymbolType>;
		using BwdTranslatorPtr = std::unique_ptr<BwdTranslator>;

	public:  // methods

		virtual FwdTranslatorPtr GetSymbolTransl() = 0;
		virtual BwdTranslatorPtr GetSymbolBackTransl() = 0;

		virtual ~AbstractAlphabet()
		{ }
	};


	class OnTheFlyAlphabet : public AbstractAlphabet
	{
	private:  // data members

		SymbolDict symbolDict_{};
		SymbolType nextSymbol_ = 0;

	public:   // methods

		virtual FwdTranslatorPtr GetSymbolTransl() override
		{
			FwdTranslator* fwdTransl = new
				StringSymbolToSymbolTranslWeak{symbolDict_,
				[&](const StringSymbolType&){return nextSymbol_++;}};

			return FwdTranslatorPtr(fwdTransl);
		}

		virtual BwdTranslatorPtr GetSymbolBackTransl() override
		{
			BwdTranslator* bwdTransl =
				new SymbolBackTranslStrict(symbolDict_.GetReverseMap());

			return BwdTranslatorPtr(bwdTransl);
		}

		virtual ~OnTheFlyAlphabet() override
		{ }
	};

	class DirectAlphabet : public AbstractAlphabet
	{
	public:  // data types

		class DirectTranslator : public FwdTranslator
		{ };

		class DirectBackTranslator : public BwdTranslator
		{
			virtual StringSymbolType operator()(const SymbolType& value) override
			{
				return const_cast<const DirectBackTranslator*>(this)->operator()(value);
			}

			virtual StringSymbolType operator()(const SymbolType& value) const override
			{
				return StringSymbolType(VATA::Util::Convert::ToString(value), 0);
			}
		};

	public:  // methods

		virtual FwdTranslatorPtr GetSymbolTransl() override
		{
			throw NotImplementedException(__func__);
		}

		virtual BwdTranslatorPtr GetSymbolBackTransl() override
		{
			return BwdTranslatorPtr(new DirectBackTranslator);
		}

		virtual ~DirectAlphabet() override
		{ }
	};

	/**
	 * @brief  Base class for translation of symbols
	 *
	 * This is the base class for functors translating symbols, see @fn TranslateSymbols.
	 */
	class AbstractSymbolTranslateF
	{
	public:
		virtual SymbolType operator()(const SymbolType&) = 0;

		virtual ~AbstractSymbolTranslateF()
		{ }
	};

	using AlphabetType = std::shared_ptr<AbstractAlphabet>;

	class Iterator
	{
	private:  // data types

		using CoreIterator  = ExplicitTreeAutCoreUtil::Iterator;

	private:  // data members

		/**
		 * @brief  Pointer to iterator in the core automaton
		 */
		std::unique_ptr<CoreIterator> coreIter_;

	public:   // methods

		Iterator(const Iterator& iter);
		explicit Iterator(const CoreIterator& coreIter);
		~Iterator();

		bool operator==(const Iterator& rhs) const;
		bool operator!=(const Iterator& rhs) const;
		Iterator& operator++();
<<<<<<< HEAD
		const Transition& operator*() const;
		const Transition* operator->() const;
=======
		Transition operator*() const;
>>>>>>> e678a030
	};

	using iterator       = Iterator;
	using const_iterator = Iterator;

	class AcceptTrans
	{
	public:  // data types

		class Iterator
		{
		private:  // data types

			using CoreIterator = ExplicitTreeAutCoreUtil::AcceptTransIterator;

		private:  // data types

			std::unique_ptr<CoreIterator> coreAcceptTransIter_;

		public:   // methods

			explicit Iterator(const ExplicitTreeAut& aut);
			explicit Iterator(const CoreIterator& coreIter);
			Iterator(const Iterator& iter);
			~Iterator();

			bool operator==(const Iterator& rhs) const;
			bool operator!=(const Iterator& rhs) const;
			Transition operator*() const;

			/**
			 * @brief  Prefix increment operator
			 */
			Iterator& operator++();
		};

		using iterator         = Iterator;
		using const_iterator   = Iterator;

		using CoreAcceptTrans  = ExplicitTreeAutCoreUtil::AcceptTrans;


	private:  // data members

		std::unique_ptr<CoreAcceptTrans> coreAcceptTrans_;

	public:   // methods

		explicit AcceptTrans(
			const CoreAcceptTrans&       coreAcceptTrans);

		AcceptTrans(
			AcceptTrans&&                acceptTrans);

		~AcceptTrans();

		Iterator begin() const;
		Iterator end() const;
	};


	class DownAccessor
	{
	public:  // data types

		class Iterator
		{
		private:  // data types

			using CoreIterator = ExplicitTreeAutCoreUtil::DownAccessorIterator;

		private:  // data types

			std::unique_ptr<CoreIterator> coreDownAccessIter_;

		public:   // methods

			explicit Iterator(const ExplicitTreeAut& aut);
			explicit Iterator(const CoreIterator& coreIter);
			Iterator(const Iterator& iter);
			~Iterator();

			bool operator==(const Iterator& rhs) const;
			bool operator!=(const Iterator& rhs) const;
			Transition operator*() const;

			/**
			 * @brief  Prefix increment operator
			 */
			Iterator& operator++();
		};

		using iterator         = Iterator;
		using const_iterator   = Iterator;

		using CoreDownAccessor = ExplicitTreeAutCoreUtil::DownAccessor;

	private:  // data members

		std::unique_ptr<CoreDownAccessor> coreDownAccessor_;

	public:   // methods

		explicit DownAccessor(
			const CoreDownAccessor&      coreDownAccessor);

		DownAccessor(
			DownAccessor&&               downAccessor);

		~DownAccessor();

		Iterator begin() const;
		Iterator end() const;

		bool empty() const;
	};


private:  // data members

	std::unique_ptr<CoreAut> core_;

public:   // methods

	ExplicitTreeAut();
	ExplicitTreeAut(
            const ExplicitTreeAut& aut,
	        bool                   copyTrans = true,
	        bool                   copyFinal = true);
	ExplicitTreeAut(ExplicitTreeAut&& aut);

	ExplicitTreeAut& operator=(const ExplicitTreeAut& rhs);
	ExplicitTreeAut& operator=(ExplicitTreeAut&& rhs);

	~ExplicitTreeAut();

	explicit ExplicitTreeAut(CoreAut&& core);


	static StringSymbolType ToStringSymbolType(const std::string& str, size_t rank)
	{
		return StringRank(str, rank);
	}

	static SymbolType GetZeroSymbol()
	{
		return 0;
	}

	/**
	 * @brief  Sets a state as an accepting state
	 *
	 * @param[in]  state  The state to be set as accepting
	 */
	void SetStateFinal(const StateType& state);

	void SetStatesFinal(const std::set<StateType>& states);

	/**
	 * @brief  Checks whether a state is accepting
	 *
	 * @param[in]  state  The state to be checked
	 *
	 * @returns  @p true in the case @p state is accepting, @p false otherwise
	 */
	bool IsStateFinal(const StateType& state) const;

	/**
	 * @brief  Retrieves the set of accepting states
	 *
	 * @returns  The set of accepting states of the automaton
	 */
	const FinalStateSet& GetFinalStates() const;

	/**
	 * @brief  Clears the set of final states
	 */
	void EraseFinalStates();

	/**
	 * @brief  Retrieves a container with accepting transitions
	 *
	 * @returns  An (iterable) container with accepting transitions
	 */
	AcceptTrans GetAcceptTrans() const;

    /**
     * @brief Retrieves a container with all states of the automaton
     *
     * @return A vector with all used states
     */
    std::vector<size_t> GetUsedStates() const;

    /**
     * @brief Clears automaton. It clears its final states and trasitions.
     */
    void Clear();

	/**
	 * @brief  Retrieves the transitions where the state is a parent
	 *
	 * This method retrieves an iterable container of transitions where @p state
	 * is the parent state.
	 *
	 * @param[in]  state  The parent state of the transitions to be retrieved
	 *
	 * @returns  A container of transitions going from @p state down
	 */
	DownAccessor GetDown(
		const StateType&          state) const;

	/**
	 * @brief  Retrieves the transitions where the state is a parent
	 *
	 * This method retrieves an iterable container of transitions where @p state
	 * is the parent state.
	 *
	 * @param[in]  state  The parent state of the transitions to be retrieved
	 *
	 * @returns  A container of transitions going from @p state down
	 */
	DownAccessor operator[](
		const StateType&          state) const;

	void AddTransition(
		const StateTuple&         children,
		const SymbolType&         symbol,
		const StateType&          state);

	void AddTransition(
		const Transition&         trans);

	bool ContainsTransition(
		const Transition&         trans) const;


	bool ContainsTransition(
		const StateTuple&         children,
		const SymbolType&         symbol,
		const StateType&          state) const;

    bool AreTransitionsEmpty();

	AlphabetType& GetAlphabet();


	const AlphabetType& GetAlphabet() const;


	/**
	 * @brief  Reduces the automaton while preserving its language
	 *
	 * This method provides the preferred way for reducing the automaton w.r.t.
	 * the number of states and transitions while preserving its language.
	 *
	 * @returns  An automaton which is a reduced version of the current object
	 */
	ExplicitTreeAut Reduce() const;


	/**
	 * @brief  Reduces the automaton while preserving its language
	 *
	 * This method reduces the automaton according to the parameters passed in
	 * the @p params argument.
	 *
	 * @param[in]  params  Parameters setting the reduction method
	 *
	 * @returns  An automaton which is a reduced version of the current object
	 *            w.r.t. the parameters
	 */
	ExplicitTreeAut Reduce(
		const VATA::ReduceParam&    params) const;


	/**
	 * @brief  Collapses states according to the passed map
	 *
	 * This method renames the states occuring in the automaton according to the
	 * @p collapseMap. @p collapseMap does not need to be injective, i.e. there
	 * may be more than one state mapping to the same state, in which case the two
	 * states are effectively collapsed into one.
	 *
	 * @param[in]  collapseMap  The map according to which the collapsing is done
	 *
	 * @returns  An automaton with states collapsed according to @p collapseMap
	 */
	ExplicitTreeAut CollapseStates(
		const StateToStateMap&      collapseMap) const;


	ExplicitTreeAut ReindexStates(
		StateToStateTranslWeak&     stateTransl) const;


	ExplicitTreeAut ReindexStates(
		AbstractReindexF&           fctor,
		bool                        addFinalStates = true) const;


	void ReindexStates(
		ExplicitTreeAut&            dst,
		AbstractReindexF&           fctor,
		bool                        addFinalStates = true) const;


	void CopyTransitionsFrom(
		const ExplicitTreeAut&      src,
		AbstractCopyF&              fctor);


	ExplicitTreeAut RemoveUnreachableStates(
		StateToStateMap*            pTranslMap = nullptr) const;


	template <
		class Rel,
		class Index = Util::IdentityTranslator<AutBase::StateType>
	>
	ExplicitTreeAut RemoveUnreachableStates(
		const Rel&                           rel,
		const Index&                         index = Index()) const;


	ExplicitTreeAut RemoveUselessStates(
		StateToStateMap*          pTranslMap = nullptr) const;


	ExplicitTreeAut GetCandidateTree() const;


	void SetAlphabet(AlphabetType& alphabet);


	std::string DumpToString(
		VATA::Serialization::AbstrSerializer&     serializer,
		const std::string&                        params = "") const;


	std::string DumpToString(
		VATA::Serialization::AbstrSerializer&     serializer,
		const StateDict&                          stateDict,
		const std::string&                        params = "") const;


	std::string DumpToString(
		VATA::Serialization::AbstrSerializer&     serializer,
		const StateBackTranslStrict&              stateTransl,
		const std::string&                        params = "") const;


	AutDescription DumpToAutDesc(
		const std::string&                        params = "") const;


	AutDescription DumpToAutDesc(
		const StateDict&                          stateDict,
		const std::string&                        params = "") const;


	AutDescription DumpToAutDesc(
		const StateBackTranslStrict&              stateTransl,
		const std::string&                        params = "") const;


	iterator begin();
	iterator end();
	const_iterator begin() const;
	const_iterator end() const;


	template <
		class TranslIndex,
		class SanitizeIndex>
	std::string PrintSimulationMapping(
		TranslIndex            /*index*/,
		SanitizeIndex          /*sanitizeIndex*/)
	{
		throw NotImplementedException(__func__);

#if 0
		std::string res;
		std::unordered_set<StateType> translatedStates;

		for (auto trans : *this)
		{
			for (auto& s : trans.children())
			{
				if (!translatedStates.count(s))
				{
					res = res + VATA::Util::Convert::ToString(index(s)) + " -> " +
						VATA::Util::Convert::ToString(sanitizeIndex[s]) + "\n";
					translatedStates.insert(s);
				}
			}

			if (!translatedStates.count(trans.parent()))
			{
				res = res + VATA::Util::Convert::ToString(index(trans.parent())) + " -> " +
					VATA::Util::Convert::ToString(sanitizeIndex[trans.parent()]) + "\n";
				translatedStates.insert(trans.parent());
			}
		}

		return res;
#endif
	}


	void LoadFromString(
		VATA::Parsing::AbstrParser&       parser,
		const std::string&                str,
		const std::string&                params = "");


	void LoadFromString(
		VATA::Parsing::AbstrParser&       parser,
		const std::string&                str,
		StateDict&                        stateDict,
		const std::string&                params = "");


	void LoadFromString(
		VATA::Parsing::AbstrParser&       parser,
		const std::string&                str,
		StringToStateTranslWeak&          stateTransl,
		const std::string&                params = "");


	void LoadFromAutDesc(
		const VATA::Util::AutDescription&   desc,
		const std::string&                  params = "");


	void LoadFromAutDesc(
		const VATA::Util::AutDescription&   desc,
		StateDict&                          stateDict,
		const std::string&                  params = "");


	void LoadFromAutDesc(
		const VATA::Util::AutDescription&   desc,
		StringToStateTranslWeak&            stateTransl,
		const std::string&                  params = "");


	/**
	 * @brief  Unites a pair of automata
	 *
	 * Function for the union of two automata. It takes a pair of automata,
	 * renames their states and then merges them into a single automaton. States
	 * are renamed by the default dictionary or by a user defined dictionary, so
	 * they may be overlapping.
   *
   * @param[in]      lhs             Left automaton for union
   * @param[in]      rhs             Right automaton for union
   * @param[in,out]  pTranslMapLhs   Dictionary for renaming left automaton
   * @param[in,out]  pTranslMapRhs   Dictionary for renaming right automaton
	 *
	 * @returns  An automaton accepting the union of languages of @p lhs and @p
	 * rhs
   */
	static ExplicitTreeAut Union(
		const ExplicitTreeAut&                lhs,
		const ExplicitTreeAut&                rhs,
		StateToStateMap*                      pTranslMapLhs = nullptr,
		StateToStateMap*                      pTranslMapRhs = nullptr);


	/**
	 * @brief  Unites two automata with disjoint sets of states
	 *
	 * Unites two automata. Note that these automata need to have disjoint sets of
	 * states, otherwise the result is undefined.
	 *
   * @param[in]      lhs             Left automaton for union
   * @param[in]      rhs             Right automaton for union
	 *
	 * @returns  An automaton accepting the union of languages of @p lhs and @p
	 * rhs
   */
	static ExplicitTreeAut UnionDisjointStates(
		const ExplicitTreeAut&           lhs,
		const ExplicitTreeAut&           rhs,
        bool                             copyFinal=true);


	/**
	 * @brief  Intersection of languages of a pair of automata
	 *
	 * This function creates an automaton that accepts the languages defined as
	 * the intersection of langauges of a pair of automata.
	 *
   * @param[in]   lhs             Left automaton
   * @param[in]   rhs             Right automaton
   * @param[out]  pTranslMapLhs   Dictionary for the result
	 *
	 * @returns  An automaton accepting the intersection of languages of @p lhs
	 * and @p rhs
   */
	static ExplicitTreeAut Intersection(
		const ExplicitTreeAut&            lhs,
		const ExplicitTreeAut&            rhs,
		AutBase::ProductTranslMap*        pTranslMap);


	/**
	 * @brief  Dispatcher for calling correct inclusion checking function
	 *
	 * This function is a dispatcher that calls a proper inclusion checking
	 * function between @p smaller and @p bigger according to the parameters in @p
	 * params.
	 *
	 * @param[in]  smaller  The smaller automaton
	 * @param[in]  bigger   The bigger automaton
	 * @param[in]  params   Parameters for the inclusion
	 *
	 * @returns  @p true if the language of @p smaller is a subset of the language
	 *           of @p bigger, @p false otherwise
	 */
	static bool CheckInclusion(
		const ExplicitTreeAut&                 smaller,
		const ExplicitTreeAut&                 bigger,
		const VATA::InclParam&                 params);


	/**
	 * @brief  Checks inclusion using default parameters
	 *
	 * This static method checks language inclusion of a pair of automata (@p
	 * smaller, @p bigger) using default parameters.
	 *
	 * @param[in]  smaller  The smaller automaton
	 * @param[in]  bigger   The bigger automaton
	 *
	 * @returns  @p true if the language of @p smaller is a subset of the language
	 *           of @p bigger, @p false otherwise
	 */
	static bool CheckInclusion(
		const ExplicitTreeAut&                 smaller,
		const ExplicitTreeAut&                 bigger);


	/**
	 * @brief  Computes the specified simulation relation on the automaton
	 *
	 * This method computes the simulation relation specified in the @p params
	 * structure among the states of the automaton. The relation is output as a
	 * matrix, indexed from 0. The mapping of indices of columns and rows to the
	 * states of the automaton is output by the @p transl translator.
	 *
	 * @param[in]  params  Parameters specifying which simulation is to be computed.
	 * @param[out] transl  Translator of the output matrix's row and column
	 *                     numbers to states of the automaton
	 *
	 * @returns  The computed simulation relation, as a matrix indexed from 0
	 */
	AutBase::StateDiscontBinaryRelation ComputeSimulation(
		const VATA::SimParam&                  params) const;


	template <class Dict>
	ExplicitTreeAut Complement(
		const Dict&                           /*alphabet*/) const
	{
		throw NotImplementedException(__func__);
	}


	/**
	 * @brief  Translates all symbols according to a translator
	 *
	 * This method translates symbols of all transitions according to the @p
	 * transl functor passed to the method. The changed automaton is returned.
	 *
	 * @param[in,out]  transl  The functor for the translation
	 *
	 * @returns  The automaton with symbols in transitions changed
	 */
	ExplicitTreeAut TranslateSymbols(
		AbstractSymbolTranslateF&       transl) const;

	std::string ToString(const Transition& trans) const;
};

#endif<|MERGE_RESOLUTION|>--- conflicted
+++ resolved
@@ -245,12 +245,9 @@
 		bool operator==(const Iterator& rhs) const;
 		bool operator!=(const Iterator& rhs) const;
 		Iterator& operator++();
-<<<<<<< HEAD
+		Transition operator*() const;
 		const Transition& operator*() const;
 		const Transition* operator->() const;
-=======
-		Transition operator*() const;
->>>>>>> e678a030
 	};
 
 	using iterator       = Iterator;

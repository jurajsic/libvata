--- conflicted
+++ resolved
@@ -121,28 +121,17 @@
 	friend class ExplicitFAInclusionFunctorCache;
 
 	template <class SymbolType, class Rel>
-<<<<<<< HEAD
-	friend bool CheckInclusionWithCongrDepth(
-=======
-	friend bool CheckInclusionWithCongrBreadth(
->>>>>>> 39b99bef
-		const ExplicitFiniteAut<SymbolType>& smaller,
-		const ExplicitFiniteAut<SymbolType>& bigger,
-		const Rel& preorder);
-
-	template <class SymbolType, class Rel>
-<<<<<<< HEAD
 	friend bool CheckInclusionWithCongrBreadth(
 		const ExplicitFiniteAut<SymbolType>& smaller,
 		const ExplicitFiniteAut<SymbolType>& bigger,
 		const Rel& preorder);
-=======
+
+	template <class SymbolType, class Rel>
 	friend bool CheckInclusionWithCongrDepth(
 		const ExplicitFiniteAut<SymbolType>& smaller,
 		const ExplicitFiniteAut<SymbolType>& bigger,
 		const Rel& preorder);
 
->>>>>>> 39b99bef
 
 	template<class SymbolType, class Rel>
 	friend class ExplicitFACongrFunctor;

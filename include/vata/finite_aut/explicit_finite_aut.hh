--- conflicted
+++ resolved
@@ -33,14 +33,14 @@
 private: // private data types
 	typedef std::string string;
 	using CoreAut = VATA::LoadableAut<ExplicitFiniteAutCore>;
-	std::unique_ptr<CoreAut> core_; 
+	std::unique_ptr<CoreAut> core_;
 
 public: // public data types
 	using SymbolType       = uintptr_t ;
 	using SymbolSet        = std::unordered_set<SymbolType>;
 	using StringSymbolType = std::string;
 
-	using SymbolDict                     = 
+	using SymbolDict                     =
 		VATA::Util::TwoWayDict<string, SymbolType>;
 	using SymbolBackTranslStrict         =
 		VATA::Util::TranslatorStrict<typename SymbolDict::MapBwdType>;
@@ -220,28 +220,15 @@
 
 	template <class Dict>
 	ExplicitFiniteAut Complement(
-			const Dict &) 
+			const Dict &)
 	{
 		throw NotImplementedException(__func__);
 	}
 
-<<<<<<< HEAD
 	ExplicitFiniteAut Reduce() const
-	{
-		throw NotImplementedException(__func__);
-	}
-
-#if 0
-	// Automaton has not been sanitized
-=======
->>>>>>> 9a70cc5c
-	AutBase::StateBinaryRelation ComputeDownwardSimulation(
-		size_t              size);
-
-	AutBase::StateBinaryRelation ComputeUpwardSimulation(
-		size_t                  /* size */) const
 	{
 		throw NotImplementedException(__func__);
 	}
 };
+
 #endif
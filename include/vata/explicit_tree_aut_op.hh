/*****************************************************************************
 *  VATA Tree Automata Library
 *
 *  Copyright (c) 2011  Jiri Simacek <isimacek@fit.vutbr.cz>
 *
 *  Description:
 *    Header file for operations on explicit tree automata.
 *
 *****************************************************************************/

#ifndef _VATA_EXPLICIT_TREE_AUT_OP_HH_
#define _VATA_EXPLICIT_TREE_AUT_OP_HH_

// VATA headers
#include <vata/vata.hh>
#include <vata/explicit_tree_aut.hh>
#include <vata/explicit_lts.hh>
#include <vata/explicit_tree_isect.hh>
#include <vata/explicit_tree_useless.hh>
#include <vata/explicit_tree_unreach.hh>
#include <vata/explicit_tree_candidate.hh>
#include <vata/explicit_tree_comp_down.hh>
#include <vata/explicit_tree_transl.hh>
#include <vata/explicit_tree_incl_down.hh>
#include <vata/explicit_tree_incl_up.hh>
#include <vata/down_tree_incl_fctor.hh>
#include <vata/down_tree_opt_incl_fctor.hh>
#include <vata/tree_incl_down.hh>
#include <vata/util/transl_strict.hh>
#include <vata/util/two_way_dict.hh>
#include <vata/util/binary_relation.hh>
#include <vata/util/util.hh>
//#include <vata/util/convert.hh>

namespace VATA
{
	/*
   * Fucntion for union of two automatons. It takes two automatons, 
   * rename their states and then merges them into one. States are renamed
   * by default dictionary or by user defined dictionary
   *
   * @param lhs Left automaton for union
   * @param rhs Right automaton for union
   * @param pTranslMapLhs renaming left automaton
   * @param pTranslMapRhs renaming right automaton
   */
	template <class SymbolType>
	ExplicitTreeAut<SymbolType> Union(
		const ExplicitTreeAut<SymbolType>&    lhs,
		const ExplicitTreeAut<SymbolType>&    rhs,
		AutBase::StateToStateMap*             pTranslMapLhs = nullptr,
		AutBase::StateToStateMap*             pTranslMapRhs = nullptr)
	{
		typedef AutBase::StateType StateType;
		typedef AutBase::StateToStateTranslator StateToStateTranslator;

		AutBase::StateToStateMap translMapLhs;
		AutBase::StateToStateMap translMapRhs;

		if (!pTranslMapLhs)
		{
			pTranslMapLhs = &translMapLhs;
		}

		if (!pTranslMapRhs)
		{
			pTranslMapRhs = &translMapRhs;
		}

		StateType stateCnt = 0;
		auto translFunc = [&stateCnt](const StateType&){return stateCnt++;};

		StateToStateTranslator stateTransLhs(*pTranslMapLhs, translFunc);
		StateToStateTranslator stateTransRhs(*pTranslMapRhs, translFunc);

		ExplicitTreeAut<SymbolType> res(lhs.cache_);

		lhs.ReindexStates(res, stateTransLhs);
		rhs.ReindexStates(res, stateTransRhs);

		return res;
	}


	template <class SymbolType>
	ExplicitTreeAut<SymbolType> UnionDisjunctStates(
		const ExplicitTreeAut<SymbolType>&     lhs,
		const ExplicitTreeAut<SymbolType>&     rhs)
	{
		ExplicitTreeAut<SymbolType> res(lhs);

		assert(rhs.transitions_);

		res.uniqueClusterMap()->insert(rhs.transitions_->begin(), rhs.transitions_->end());
		assert(lhs.transitions_->size() + rhs.transitions_->size() == res.transitions_->size());

		res.finalStates_.insert(rhs.finalStates_.begin(), rhs.finalStates_.end());
		assert(lhs.finalStates_.size() + rhs.finalStates_.size() == res.finalStates_.size());

		return res;
	}


	template <class SymbolType>
	ExplicitTreeAut<SymbolType> Intersection(
		const ExplicitTreeAut<SymbolType>&     lhs,
		const ExplicitTreeAut<SymbolType>&     rhs,
		AutBase::ProductTranslMap*             pTranslMap = nullptr
	);


	template <class SymbolType>
	ExplicitTreeAut<SymbolType> GetCandidateTree(
		const ExplicitTreeAut<SymbolType>&     aut);


	template <class SymbolType>
	ExplicitTreeAut<SymbolType> RemoveUselessStates(
		const ExplicitTreeAut<SymbolType>&     aut,
		AutBase::StateToStateMap*              pTranslMap = nullptr);


	template <class SymbolType>
	ExplicitTreeAut<SymbolType> RemoveUnreachableStates(
		const ExplicitTreeAut<SymbolType>&     aut,
		AutBase::StateToStateMap*              pTranslMap = nullptr);


	template <
		class SymbolType,
		class Rel,
		class Index = Util::IdentityTranslator<AutBase::StateType>>
	ExplicitTreeAut<SymbolType> RemoveUnreachableStates(
		const ExplicitTreeAut<SymbolType>&     aut,
		const Rel&                             rel,
		const Index&                           index = Index());


	template <
		class SymbolType,
		class Rel,
		class Index = Util::IdentityTranslator<AutBase::StateType>>
	ExplicitTreeAut<SymbolType> CollapseStates(
		const ExplicitTreeAut<SymbolType>&     aut,
		const Rel&                             rel,
		const Index&                           bwIndex = Index())
	{
		std::vector<size_t> representatives;

		rel.buildClasses(representatives);

		std::vector<AutBase::StateType> transl(representatives.size());

		Util::RebindMap2(transl, representatives, bwIndex);

		ExplicitTreeAut<SymbolType> res(aut.cache_);

		aut.ReindexStates(res, transl);

		return res;
	}


	template <class SymbolType, class Index>
	AutBase::StateBinaryRelation ComputeDownwardSimulation(
		const ExplicitTreeAut<SymbolType>&     aut,
		const size_t&                          size,
		const Index&                           index)
	{
		return TranslateDownward(aut, index).computeSimulation(size);
	}


	template <class SymbolType>
	AutBase::StateBinaryRelation ComputeDownwardSimulation(
		const ExplicitTreeAut<SymbolType>&    aut,
		const size_t&                         size)
	{
		return TranslateDownward(aut).computeSimulation(size);
	}


	template <class SymbolType>
	AutBase::StateBinaryRelation ComputeDownwardSimulation(
		const ExplicitTreeAut<SymbolType>& aut)
	{
		return ComputeDownwardSimulation(aut, AutBase::SanitizeAutForSimulation(aut));
	}


	template <class SymbolType, class Index>
	AutBase::StateBinaryRelation ComputeUpwardSimulation(
		const ExplicitTreeAut<SymbolType>&    aut,
		const size_t&                         size,
		const Index&                          index)
	{
		std::vector<std::vector<size_t>> partition;

		AutBase::StateBinaryRelation relation;

		return TranslateUpward(
			aut, partition, relation, Util::Identity(size), index
		).computeSimulation(partition, relation, size);
	}


	template <class SymbolType>
	AutBase::StateBinaryRelation ComputeUpwardSimulation(
		const ExplicitTreeAut<SymbolType>&    aut,
		const size_t&                         size)
	{
		std::vector<std::vector<size_t>> partition;

		AutBase::StateBinaryRelation relation;

		return TranslateUpward(
			aut, partition, relation, Util::Identity(size)
		).computeSimulation(partition, relation, size);
	}


	template <class SymbolType>
	AutBase::StateBinaryRelation ComputeUpwardSimulation(
		const ExplicitTreeAut<SymbolType>& aut)
	{
		return ComputeUpwardSimulation(aut, AutBase::SanitizeAutForSimulation(aut));
	}


	template <class SymbolType>
	ExplicitTreeAut<SymbolType> Reduce(
		const ExplicitTreeAut<SymbolType>& aut)
	{
		typedef AutBase::StateType StateType;

		typedef Util::TwoWayDict<
			StateType,
			StateType,
			std::unordered_map<StateType, StateType>,
			std::unordered_map<StateType, StateType>
		> StateDict;

		size_t stateCnt = 0;

		StateDict stateDict;
		Util::TranslatorWeak<StateDict> stateTranslator(
			stateDict, [&stateCnt](const StateType&){ return stateCnt++; }
		);

		aut.BuildStateIndex(stateTranslator);

		AutBase::StateBinaryRelation sim = ComputeDownwardSimulation(
			aut, stateDict.size(), Util::TranslatorStrict<StateDict>(stateDict)
		);

		return RemoveUnreachableStates(
			CollapseStates(
				aut, sim, Util::TranslatorStrict<StateDict::MapBwdType>(stateDict.GetReverseMap())
			),
			sim,
			Util::TranslatorStrict<StateDict>(stateDict)
		);
	}


	template <class SymbolType, class Dict, class Rel>
	ExplicitTreeAut<SymbolType> ComplementWithPreorder(
		const ExplicitTreeAut<SymbolType>&     aut,
		const Dict&                            alphabet,
		const Rel&                             preorder)
	{
		ExplicitTreeAut<SymbolType> res;

		ExplicitDownwardComplementation::Compute(res, aut, alphabet, preorder);

		return RemoveUselessStates(res);
	}

	template <class SymbolType, class Dict>
	ExplicitTreeAut<SymbolType> Complement(
		const ExplicitTreeAut<SymbolType>&    aut,
		const Dict&                           alphabet)
	{
		typedef AutBase::StateType StateType;
		typedef std::unordered_map<StateType, StateType> StateDict;

		StateDict stateDict;

		size_t stateCnt = 0;
		Util::TranslatorWeak<StateDict> stateTranslator(
			stateDict, [&stateCnt](const StateType&){ return stateCnt++; }
		);

		aut.BuildStateIndex(stateTranslator);

		return ComplementWithPreorder(
			aut,
			alphabet, Util::Identity(stateCnt)
			/* ComputeDownwardSimulation(
				aut, stateDict.size(), Util::TranslatorStrict<StateDict>(stateDict)
			)*/
		);

	}


	template <class SymbolType, class Rel>
	bool CheckUpwardInclusionWithPreorder(
		const ExplicitTreeAut<SymbolType>&     smaller,
		const ExplicitTreeAut<SymbolType>&     bigger,
		const Rel&                             preorder)
	{
		return ExplicitUpwardInclusion::Check(smaller, bigger, preorder);
	}

  // Added due to FA extension
 	template <class SymbolType, class Rel>
	bool CheckUpwardInclusionWithSim(const ExplicitTreeAut<SymbolType>& smaller,
		const ExplicitTreeAut<SymbolType>& bigger, const Rel& preorder) {

		return ExplicitUpwardInclusion::Check(smaller, bigger, preorder);
	}

  template <class SymbolType, class Rel>
<<<<<<< HEAD
  bool CheckInclusionWithCongrDepth(
		const ExplicitTreeAut<SymbolType>& smaller, 
    const ExplicitTreeAut<SymbolType>& bigger,
		const Rel& preorder) {
=======
  bool CheckInclusionWithCongrBreadth(
		const ExplicitTreeAut<SymbolType>& smaller, 
    const ExplicitTreeAut<SymbolType>& bigger,
		const Rel& preorder) 
	{
>>>>>>> 39b99bef
		if ((nullptr != &smaller) || (nullptr != &bigger) || (nullptr != &preorder))
		{ }

		throw std::runtime_error("Unimplemented");
  }

<<<<<<< HEAD
  template <class SymbolType, class Rel>
  bool CheckInclusionWithCongrBreadth(
		const ExplicitTreeAut<SymbolType>& smaller, 
    const ExplicitTreeAut<SymbolType>& bigger,
		const Rel& preorder) {
=======
	template <class SymbolType, class Rel>
  bool CheckInclusionWithCongrDepth(
		const ExplicitTreeAut<SymbolType>& smaller, 
    const ExplicitTreeAut<SymbolType>& bigger,
		const Rel& preorder) 
	{
>>>>>>> 39b99bef
		if ((nullptr != &smaller) || (nullptr != &bigger) || (nullptr != &preorder))
		{ }

		throw std::runtime_error("Unimplemented");
  }

	template <class SymbolType, class Rel>
	bool CheckOptDownwardInclusionWithPreorder(
		const ExplicitTreeAut<SymbolType>&     smaller,
		const ExplicitTreeAut<SymbolType>&     bigger,
		const Rel&                             preorder)
	{
		return CheckDownwardTreeInclusion<ExplicitTreeAut<SymbolType>,
			VATA::OptDownwardInclusionFunctor>(smaller, bigger, preorder);
	}


	template <class SymbolType, class Rel>
	bool CheckDownwardInclusionWithPreorder(
		const ExplicitTreeAut<SymbolType>&     smaller,
		const ExplicitTreeAut<SymbolType>&     bigger,
		const Rel&                             preorder)
	{
		return CheckDownwardTreeInclusion<ExplicitTreeAut<SymbolType>,
			VATA::DownwardInclusionFunctor>(smaller, bigger, preorder);
	}


	template <class SymbolType, class Rel>
	bool CheckDownwardInclusionNonRecWithPreorder(
		const ExplicitTreeAut<SymbolType>&     smaller,
		const ExplicitTreeAut<SymbolType>&     bigger,
		const Rel&                             preorder)
	{
		return ExplicitDownwardInclusion::Check(smaller, bigger, preorder);
	}


	template <class SymbolType>
	bool CheckUpwardInclusion(
		const ExplicitTreeAut<SymbolType>&     smaller,
		const ExplicitTreeAut<SymbolType>&     bigger)
	{
		ExplicitTreeAut<SymbolType> newSmaller = smaller;
		ExplicitTreeAut<SymbolType> newBigger = bigger;
		typename AutBase::StateType states =
			AutBase::SanitizeAutsForInclusion(newSmaller, newBigger);

		return CheckUpwardInclusionWithPreorder(newSmaller, newBigger,
			Util::Identity(states));
	}


	template <class SymbolType>
	bool CheckDownwardInclusion(
		const ExplicitTreeAut<SymbolType>&     smaller,
		const ExplicitTreeAut<SymbolType>&     bigger)
	{
		ExplicitTreeAut<SymbolType> newSmaller = smaller;
		ExplicitTreeAut<SymbolType> newBigger = bigger;
		typename AutBase::StateType states =
			AutBase::SanitizeAutsForInclusion(newSmaller, newBigger);

		return CheckDownwardInclusionWithPreorder(newSmaller, newBigger,
			ComputeDownwardSimulation(
				UnionDisjunctStates(newSmaller, newBigger), states)
			);
	}


	template <class SymbolType>
	bool CheckInclusion(
		const ExplicitTreeAut<SymbolType>&     smaller,
		const ExplicitTreeAut<SymbolType>&     bigger)
	{
		return CheckUpwardInclusion(smaller, bigger);
	}
}

#endif<|MERGE_RESOLUTION|>--- conflicted
+++ resolved
@@ -322,38 +322,23 @@
 	}
 
   template <class SymbolType, class Rel>
-<<<<<<< HEAD
-  bool CheckInclusionWithCongrDepth(
-		const ExplicitTreeAut<SymbolType>& smaller, 
-    const ExplicitTreeAut<SymbolType>& bigger,
-		const Rel& preorder) {
-=======
   bool CheckInclusionWithCongrBreadth(
 		const ExplicitTreeAut<SymbolType>& smaller, 
     const ExplicitTreeAut<SymbolType>& bigger,
 		const Rel& preorder) 
 	{
->>>>>>> 39b99bef
 		if ((nullptr != &smaller) || (nullptr != &bigger) || (nullptr != &preorder))
 		{ }
 
 		throw std::runtime_error("Unimplemented");
   }
 
-<<<<<<< HEAD
-  template <class SymbolType, class Rel>
-  bool CheckInclusionWithCongrBreadth(
-		const ExplicitTreeAut<SymbolType>& smaller, 
-    const ExplicitTreeAut<SymbolType>& bigger,
-		const Rel& preorder) {
-=======
 	template <class SymbolType, class Rel>
   bool CheckInclusionWithCongrDepth(
 		const ExplicitTreeAut<SymbolType>& smaller, 
     const ExplicitTreeAut<SymbolType>& bigger,
 		const Rel& preorder) 
 	{
->>>>>>> 39b99bef
 		if ((nullptr != &smaller) || (nullptr != &bigger) || (nullptr != &preorder))
 		{ }
 

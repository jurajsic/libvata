--- conflicted
+++ resolved
@@ -77,13 +77,6 @@
 		stateMap.clear();
 		Automaton newBigger;
 		tmpAut.ReindexStates(newBigger, stateTrans);
-<<<<<<< HEAD
-		for (const StateType& fst : bigger.GetFinalStates())
-		{
-			newBigger.SetStateFinal(stateTrans(fst));
-		}
-=======
->>>>>>> 2d39ff14
 
 		smaller = newSmaller;
 		bigger = newBigger;

--- conflicted
+++ resolved
@@ -38,25 +38,6 @@
 #define VATA_FATAL(msg)    (VATA_LOG_MESSAGE(fatal, msg))
 
 #if defined(__GNUC__) && !defined(__clang__)
-<<<<<<< HEAD
-#  if ((__GNUC__ * 100) + __GNUC_MINOR__) >= 402
-#    define GCC_DIAG_STR(s) #s
-#    define GCC_DIAG_JOINSTR(x,y) GCC_DIAG_STR(x ## y)
-#    define GCC_DIAG_DO_PRAGMA(x) _Pragma (#x)
-#    define GCC_DIAG_PRAGMA(x) GCC_DIAG_DO_PRAGMA(GCC diagnostic x)
-#    if ((__GNUC__ * 100) + __GNUC_MINOR__) >= 406
-#      define GCC_DIAG_OFF(x) GCC_DIAG_PRAGMA(push) \
-              GCC_DIAG_PRAGMA(ignored GCC_DIAG_JOINSTR(-W,x))
-#      define GCC_DIAG_ON(x) GCC_DIAG_PRAGMA(pop)
-#    else
-#      define GCC_DIAG_OFF(x) GCC_DIAG_PRAGMA(ignored GCC_DIAG_JOINSTR(-W,x))
-#      define GCC_DIAG_ON(x)  GCC_DIAG_PRAGMA(warning GCC_DIAG_JOINSTR(-W,x))
-#    endif
-#  else
-#    define GCC_DIAG_OFF(x)
-#    define GCC_DIAG_ON(x)
-#  endif
-=======
 	#if ((__GNUC__ * 100) + __GNUC_MINOR__) >= 402
 		#define GCC_DIAG_STR(s) #s
 		#define GCC_DIAG_JOINSTR(x,y) GCC_DIAG_STR(x ## y)
@@ -73,7 +54,6 @@
 		#define GCC_DIAG_OFF(x)
 		#define GCC_DIAG_ON(x)
 	#endif
->>>>>>> b935cfe3
 #else
 	#define GCC_DIAG_OFF(x)
 	#define GCC_DIAG_ON(x)

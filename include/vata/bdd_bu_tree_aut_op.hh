/*****************************************************************************
 *  VATA Tree Automata Library
 *
 *  Copyright (c) 2011  Ondra Lengal <ilengal@fit.vutbr.cz>
 *
 *  Description:
 *    Header file for operations on BDD bottom-up tree automata.
 *
 *****************************************************************************/

#ifndef _VATA_BDD_BU_TREE_AUT_OP_HH_
#define _VATA_BDD_BU_TREE_AUT_OP_HH_

// VATA headers
#include <vata/vata.hh>
#include <vata/bdd_bu_tree_aut.hh>
#include <vata/tree_incl_up.hh>
#include <vata/up_tree_incl_fctor.hh>


namespace VATA
{
	BDDBottomUpTreeAut Union(const BDDBottomUpTreeAut& lhs,
		const BDDBottomUpTreeAut& rhs,
		AutBase::StateToStateMap* pTranslMapLhs = nullptr,
		AutBase::StateToStateMap* pTranslMapRhs = nullptr);

	BDDBottomUpTreeAut UnionDisjunctStates(const BDDBottomUpTreeAut& lhs,
		const BDDBottomUpTreeAut& rhs);

	BDDBottomUpTreeAut Intersection(const BDDBottomUpTreeAut& lhs,
		const BDDBottomUpTreeAut& rhs,
		AutBase::ProductTranslMap* pTranslMap = nullptr);

	BDDBottomUpTreeAut RemoveUnreachableStates(const BDDBottomUpTreeAut& aut);

	BDDBottomUpTreeAut RemoveUselessStates(const BDDBottomUpTreeAut& aut);

	bool CheckUpwardInclusion(const BDDBottomUpTreeAut& smaller,
		const BDDBottomUpTreeAut& bigger);

	bool CheckDownwardInclusion(const BDDBottomUpTreeAut& smaller,
		const BDDBottomUpTreeAut& bigger);

	AutBase::StateBinaryRelation ComputeDownwardSimulation(
		const BDDBottomUpTreeAut& aut);

	AutBase::StateBinaryRelation ComputeDownwardSimulation(
		const BDDBottomUpTreeAut& aut, const size_t& size);

	AutBase::StateBinaryRelation ComputeUpwardSimulation(
		const BDDBottomUpTreeAut& aut);

	AutBase::StateBinaryRelation ComputeUpwardSimulation(
		const BDDBottomUpTreeAut& aut, const size_t& size);

	template <class Rel>
	bool CheckDownwardInclusionWithPreorder(
		const BDDBottomUpTreeAut& smaller, const BDDBottomUpTreeAut& bigger,
		const Rel& preorder)
	{
		BDDTopDownTreeAut invertSmaller = smaller.GetTopDownAut();
		BDDTopDownTreeAut invertBigger = bigger.GetTopDownAut();

		return CheckDownwardInclusionWithPreorder(invertSmaller, invertBigger,
			preorder);
	}

<<<<<<< HEAD
	template <class SymbolType, class Rel>
	bool CheckInclusionWithCongrDepth(
		const BDDBottomUpTreeAut& smaller, const BDDBottomUpTreeAut& bigger,
		const Rel& preorder) 
	{
		if ((nullptr != &smaller) || (nullptr != &bigger) || (nullptr != &preorder))
		{ }

		throw std::runtime_error("Unimplemented");
	}

	template <class SymbolType, class Rel>
	bool CheckInclusionWithCongrBreadth(
		const BDDBottomUpTreeAut& smaller, const BDDBottomUpTreeAut& bigger,
		const Rel& preorder) 
	{
=======
	template <class Rel>
	bool CheckInclusionWithCongrBreadth(
		const BDDBottomUpTreeAut& smaller, const BDDBottomUpTreeAut& bigger,
		const Rel& preorder) 
	{
>>>>>>> 39b99bef
		if ((nullptr != &smaller) || (nullptr != &bigger) || (nullptr != &preorder))
		{ }

		throw std::runtime_error("Unimplemented");
	}

	template <class Rel>
	bool CheckInclusionWithCongrDepth(
		const BDDBottomUpTreeAut& smaller, const BDDBottomUpTreeAut& bigger,
		const Rel& preorder) 
	{
			if ((nullptr != &smaller) || (nullptr != &bigger) || (nullptr != &preorder))
			{ }

			throw std::runtime_error("Unimplemented");
  }

	template <class Rel>
	bool CheckDownwardInclusionNonRecWithPreorder(
		const BDDBottomUpTreeAut& smaller, const BDDBottomUpTreeAut& bigger,
		const Rel& preorder)
	{
		if ((nullptr != &smaller) || (nullptr != &bigger) || (nullptr != &preorder))
		{ }

		throw std::runtime_error("Unimplemented");
	}

	template <class Rel>
	bool CheckOptDownwardInclusionWithPreorder(
		const BDDBottomUpTreeAut& smaller, const BDDBottomUpTreeAut& bigger,
		const Rel& preorder)
	{
		BDDTopDownTreeAut invertSmaller = smaller.GetTopDownAut();
		BDDTopDownTreeAut invertBigger = bigger.GetTopDownAut();

		return CheckOptDownwardInclusionWithPreorder(invertSmaller, invertBigger,
			preorder);
	}

	template <class Rel>
	bool CheckUpwardInclusionWithPreorder(
		const BDDBottomUpTreeAut& smaller, const BDDBottomUpTreeAut& bigger,
		const Rel& preorder)
	{
		return CheckUpwardTreeInclusion<BDDBottomUpTreeAut,
			VATA::UpwardInclusionFunctor>(smaller, bigger, preorder);
	}

  // Added due to FA extension
	template <class Rel>
	bool CheckUpwardInclusionWithSim(
		const BDDBottomUpTreeAut& smaller, const BDDBottomUpTreeAut& bigger,
		const Rel& preorder)
	{
		return CheckUpwardTreeInclusion<BDDBottomUpTreeAut,
			VATA::UpwardInclusionFunctor>(smaller, bigger, preorder);
	}

	inline bool CheckInclusion(const BDDBottomUpTreeAut& smaller,
		const BDDBottomUpTreeAut& bigger)
	{
		return CheckUpwardInclusion(smaller, bigger);
	}

	template <class SymbolType, class Dict>
	BDDBottomUpTreeAut Complement(const BDDBottomUpTreeAut& aut,
		const Dict& alphabet) {
		throw std::runtime_error("Unimplemented");
	}
}

#endif<|MERGE_RESOLUTION|>--- conflicted
+++ resolved
@@ -66,30 +66,11 @@
 			preorder);
 	}
 
-<<<<<<< HEAD
-	template <class SymbolType, class Rel>
-	bool CheckInclusionWithCongrDepth(
-		const BDDBottomUpTreeAut& smaller, const BDDBottomUpTreeAut& bigger,
-		const Rel& preorder) 
-	{
-		if ((nullptr != &smaller) || (nullptr != &bigger) || (nullptr != &preorder))
-		{ }
-
-		throw std::runtime_error("Unimplemented");
-	}
-
-	template <class SymbolType, class Rel>
-	bool CheckInclusionWithCongrBreadth(
-		const BDDBottomUpTreeAut& smaller, const BDDBottomUpTreeAut& bigger,
-		const Rel& preorder) 
-	{
-=======
 	template <class Rel>
 	bool CheckInclusionWithCongrBreadth(
 		const BDDBottomUpTreeAut& smaller, const BDDBottomUpTreeAut& bigger,
 		const Rel& preorder) 
 	{
->>>>>>> 39b99bef
 		if ((nullptr != &smaller) || (nullptr != &bigger) || (nullptr != &preorder))
 		{ }
 

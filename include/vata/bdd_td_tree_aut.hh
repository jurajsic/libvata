/*****************************************************************************
 *  VATA Tree Automata Library
 *
 *  Copyright (c) 2011  Ondra Lengal <ilengal@fit.vutbr.cz>
 *
 *  Description:
 *    Header file for a BDD-based top-down tree automaton.
 *
 *****************************************************************************/

#ifndef _VATA_BDD_TD_TREE_AUT_HH_
#define _VATA_BDD_TD_TREE_AUT_HH_

// VATA headers
#include <vata/vata.hh>
#include <vata/symbolic_aut_base.hh>
#include <vata/bdd_bu_tree_aut.hh>
#include <vata/notimpl_except.hh>
#include <vata/incl_param.hh>

#include <vata/parsing/abstr_parser.hh>
#include <vata/serialization/abstr_serializer.hh>

// Utilities
#include <vata/util/ord_vector.hh>
#include <vata/util/vector_map.hh>
#include <vata/util/util.hh>
#include <vata/util/transl_strict.hh>
#include <vata/util/transl_weak.hh>

// Standard library headers
#include <cstdint>
#include <unordered_set>

namespace VATA
{
	class BDDTopDownTreeAut;

	class BDDBottomUpTreeAut;

	class BDDTDTreeAutCore;
}


// TODO: both BDDTopDownTreeAut and BDDTDTreeAutCore should not be derived from
//SymbolicAutBase. And the same for BDDBottomUpTreeAut and BDDBUTreeAutCore.
GCC_DIAG_OFF(effc++)
class VATA::BDDTopDownTreeAut : public SymbolicAutBase
{
GCC_DIAG_ON(effc++)

	friend VATA::BDDBottomUpTreeAut;

public:   // data types

	using StateTuple   = std::vector<StateType>;

	typedef typename SymbolicAutBase::SymbolType SymbolType;

	typedef VATA::Util::TwoWayDict<std::string, SymbolType> StringToSymbolDict;

	typedef VATA::Util::TranslatorStrict<StringToSymbolDict> SymbolTranslatorStrict;

	using SymbolBackTranslatorStrict   =
		VATA::Util::TranslatorStrict<typename StringToSymbolDict::MapBwdType>;

	// FIXME: only stub
	typedef std::vector<SymbolType> AlphabetType;

private:  // data types

	typedef VATA::Util::Convert Convert;

private:  // methods

	BDDTopDownTreeAut(
		const BDDTDTreeAutCore&            aut);

	BDDTopDownTreeAut(
		BDDTDTreeAutCore&&                 aut);

public:   // public methods

	BDDTopDownTreeAut();

	BDDTopDownTreeAut(
		const BDDTopDownTreeAut&           aut);

	BDDTopDownTreeAut(
		BDDTopDownTreeAut&&                aut);

	BDDTopDownTreeAut& operator=(
		const BDDTopDownTreeAut&           rhs);

	BDDTopDownTreeAut& operator=(
		BDDTopDownTreeAut&&                rhs);

	~BDDTopDownTreeAut();

	std::string DumpToString(
		VATA::Serialization::AbstrSerializer&      serializer) const;


	void LoadFromString(
		VATA::Parsing::AbstrParser&      parser,
		const std::string&               str,
		StringToStateDict&               stateDict);


	std::string DumpToString(
		VATA::Serialization::AbstrSerializer&      serializer,
		const StringToStateDict&                   stateDict) const;


	std::string DumpToString(
		VATA::Serialization::AbstrSerializer&      serializer,
		const StateBackTranslatorStrict&           stateTrans,
		const SymbolBackTranslatorStrict&          symbolTrans) const;


	void SetStateFinal(
		const StateType&               state);


	static AlphabetType GetAlphabet()
	{
		throw NotImplementedException(__func__);
	}


<<<<<<< HEAD
	static bool CheckInclusion(
		const BDDTopDownTreeAut&    smaller,
		const BDDTopDownTreeAut&    bigger,
		const VATA::InclParam&      params);
=======
	template <class TranslIndex, class SanitizeIndex>
	std::string PrintSimulationMapping (TranslIndex index, SanitizeIndex sanitizeIndex) {
		return "";
	}

	inline const TransMTBDD& GetMtbdd(const StateType& state) const
	{
		return transTable_->GetMtbdd(state);
	}
>>>>>>> 44cc5a7f


	AutBase::StateBinaryRelation ComputeDownwardSimulation() const;


	AutBase::StateBinaryRelation ComputeDownwardSimulation(size_t size) const;


	AutBase::StateBinaryRelation ComputeUpwardSimulation() const;


	AutBase::StateBinaryRelation ComputeUpwardSimulation(size_t size) const;


	BDDTopDownTreeAut RemoveUnreachableStates() const;


	BDDTopDownTreeAut RemoveUselessStates() const;


	template <class Dict>
	BDDTopDownTreeAut Complement(
		const Dict&                     /*alphabet*/) const
	{
		throw NotImplementedException(__func__);
	}


	BDDTopDownTreeAut ReindexStates(
		StateToStateTranslator&     stateTrans) const;


	BDDTopDownTreeAut GetCandidateTree() const
	{
		throw NotImplementedException(__func__);
	}


	static BDDTopDownTreeAut Union(
		const BDDTopDownTreeAut&      lhs,
		const BDDTopDownTreeAut&      rhs,
		AutBase::StateToStateMap*     pTranslMapLhs = nullptr,
		AutBase::StateToStateMap*     pTranslMapRhs = nullptr);


	static BDDTopDownTreeAut UnionDisjointStates(
		const BDDTopDownTreeAut&      lhs,
		const BDDTopDownTreeAut&      rhs);


	static BDDTopDownTreeAut Intersection(
		const BDDTopDownTreeAut&      lhs,
		const BDDTopDownTreeAut&      rhs,
		AutBase::ProductTranslMap*    pTranslMap = nullptr);


private:  // data members

	std::unique_ptr<BDDTDTreeAutCore> core_;

};

#endif<|MERGE_RESOLUTION|>--- conflicted
+++ resolved
@@ -128,22 +128,21 @@
 	}
 
 
-<<<<<<< HEAD
 	static bool CheckInclusion(
 		const BDDTopDownTreeAut&    smaller,
 		const BDDTopDownTreeAut&    bigger,
 		const VATA::InclParam&      params);
-=======
-	template <class TranslIndex, class SanitizeIndex>
-	std::string PrintSimulationMapping (TranslIndex index, SanitizeIndex sanitizeIndex) {
-		return "";
-	}
-
-	inline const TransMTBDD& GetMtbdd(const StateType& state) const
-	{
-		return transTable_->GetMtbdd(state);
-	}
->>>>>>> 44cc5a7f
+
+
+	template <
+		class TranslIndex,
+		class SanitizeIndex>
+	std::string PrintSimulationMapping(
+		TranslIndex       /*index*/,
+		SanitizeIndex     /*sanitizeIndex*/)
+	{
+		throw NotImplementedException(__func__);
+	}
 
 
 	AutBase::StateBinaryRelation ComputeDownwardSimulation() const;

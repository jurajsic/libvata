/*****************************************************************************
 *  VATA Tree Automata Library
 *
 *  Copyright (c) 2011  Ondra Lengal <ilengal@fit.vutbr.cz>
 *
 *  Description:
 *    Header file for a BDD-based bottom-up tree automaton.
 *
 *****************************************************************************/

#ifndef _VATA_BDD_BU_TREE_AUT_HH_
#define _VATA_BDD_BU_TREE_AUT_HH_

// VATA headers
#include <vata/vata.hh>
#include <vata/aut_base.hh>
#include <vata/bdd_td_tree_aut.hh>
#include <vata/symbolic_aut_base.hh>
#include <vata/notimpl_except.hh>
#include <vata/incl_param.hh>

// utilities
#include <vata/util/ord_vector.hh>
#include <vata/util/transl_strict.hh>
#include <vata/util/transl_weak.hh>


namespace VATA
{
	class BDDBottomUpTreeAut;

	class BDDTopDownTreeAut;

	class BDDBUTreeAutCore;
}

GCC_DIAG_OFF(effc++)
class VATA::BDDBottomUpTreeAut : public SymbolicAutBase
{
GCC_DIAG_ON(effc++)

public:   // data types

	using SymbolType = VATA::SymbolicVarAsgn;

	using StateBackTranslatorStrict =
		VATA::Util::TranslatorStrict<AutBase::StringToStateDict::MapBwdType>;

	using SymbolBackTranslatorStrict =
		VATA::Util::TranslatorStrict<StringToSymbolDict::MapBwdType>;

	using  StateTuple = std::vector<StateType>;

	typedef VATA::Util::TranslatorStrict<StringToSymbolDict> SymbolTranslatorStrict;

	// FIXME: only stub
	typedef std::vector<SymbolType> AlphabetType;

private:  // data types

	typedef VATA::Util::AutDescription AutDescription;

private:  // methods

	explicit BDDBottomUpTreeAut(
		const BDDBUTreeAutCore&        core);

	explicit BDDBottomUpTreeAut(
		BDDBUTreeAutCore&&             core);

	void SetStateFinal(
		const StateType&               state);


	bool IsStateFinal(
		const StateType&               state) const;


public:   // methods

	BDDBottomUpTreeAut();

	BDDBottomUpTreeAut(
		const BDDBottomUpTreeAut&         aut);

	BDDBottomUpTreeAut(
		BDDBottomUpTreeAut&&              aut);

	BDDBottomUpTreeAut& operator=(
		const BDDBottomUpTreeAut&         rhs);

	BDDBottomUpTreeAut& operator=(
		BDDBottomUpTreeAut&&              rhs);

	~BDDBottomUpTreeAut();


	void AddTransition(
		const StateTuple&      children,
		SymbolType             symbol,
		const StateType&       parent);



	void LoadFromString(
		VATA::Parsing::AbstrParser&     parser,
		const std::string&              str,
		StringToStateDict&              stateDict);


	template <
		class StateTransFunc,
		class SymbolTransFunc
		>
	void LoadFromString(
		VATA::Parsing::AbstrParser&       parser,
		const std::string&                str,
		StateTransFunc                    stateTranslator,
		SymbolTransFunc                   symbolTranslator,
		const std::string&                params = "")
	{
		LoadFromAutDesc(parser.ParseString(str), stateTranslator,
				symbolTranslator, params);
	}

	void LoadFromAutDesc(
		const AutDescription&         desc,
		StringToStateDict&            stateDict);


	std::string DumpToString(
		VATA::Serialization::AbstrSerializer&      serializer) const;

<<<<<<< HEAD
=======
	template <class TranslIndex, class SanitizeIndex>
	std::string PrintSimulationMapping (TranslIndex index, SanitizeIndex sanitizeIndex) {
		return "";
	}

	BDDTopDownTreeAut GetTopDownAut() const;
>>>>>>> 44cc5a7f

	std::string DumpToString(
		VATA::Serialization::AbstrSerializer&      serializer,
		const StringToStateDict&                   stateDict) const;


	std::string DumpToString(
		VATA::Serialization::AbstrSerializer&      serializer,
		const StateBackTranslatorStrict&           stateTrans,
		const SymbolBackTranslatorStrict&          symbolTrans) const;


	BDDBottomUpTreeAut ReindexStates(
		StateToStateTranslator&       trans);


	std::string DumpToDot() const;


	static AlphabetType GetAlphabet()
	{
		throw NotImplementedException(__func__);
	}

	static bool CheckInclusion(
		const BDDBottomUpTreeAut&    smaller,
		const BDDBottomUpTreeAut&    bigger,
		const VATA::InclParam&       params);

	BDDBottomUpTreeAut RemoveUnreachableStates() const;

	BDDBottomUpTreeAut RemoveUselessStates() const;

	BDDBottomUpTreeAut GetCandidateTree() const;


	template <class Dict>
	BDDBottomUpTreeAut Complement(
		const Dict&                  /*alphabet*/) const
	{
		throw NotImplementedException(__func__);
	}


	static BDDBottomUpTreeAut Union(
		const BDDBottomUpTreeAut&         lhs,
		const BDDBottomUpTreeAut&         rhs,
		AutBase::StateToStateMap*         pTranslMapLhs = nullptr,
		AutBase::StateToStateMap*         pTranslMapRhs = nullptr);

	static BDDBottomUpTreeAut UnionDisjointStates(
		const BDDBottomUpTreeAut&         lhs,
		const BDDBottomUpTreeAut&         rhs);

	static BDDBottomUpTreeAut Intersection(
		const BDDBottomUpTreeAut&         lhs,
		const BDDBottomUpTreeAut&         rhs,
		AutBase::ProductTranslMap*        pTranslMap = nullptr);


	BDDTopDownTreeAut GetTopDownAut() const;

	StateBinaryRelation ComputeDownwardSimulation() const;

	StateBinaryRelation ComputeDownwardSimulation(
		size_t                    size) const;

	StateBinaryRelation ComputeUpwardSimulation() const;

	StateBinaryRelation ComputeUpwardSimulation(
		size_t                    size) const;

private:  // data members

	std::unique_ptr<BDDBUTreeAutCore> core_;
};

#endif<|MERGE_RESOLUTION|>--- conflicted
+++ resolved
@@ -131,19 +131,21 @@
 	std::string DumpToString(
 		VATA::Serialization::AbstrSerializer&      serializer) const;
 
-<<<<<<< HEAD
-=======
-	template <class TranslIndex, class SanitizeIndex>
-	std::string PrintSimulationMapping (TranslIndex index, SanitizeIndex sanitizeIndex) {
-		return "";
-	}
-
-	BDDTopDownTreeAut GetTopDownAut() const;
->>>>>>> 44cc5a7f
 
 	std::string DumpToString(
 		VATA::Serialization::AbstrSerializer&      serializer,
 		const StringToStateDict&                   stateDict) const;
+
+
+	template <
+		class TranslIndex,
+		class SanitizeIndex>
+	std::string PrintSimulationMapping(
+		TranslIndex          /*index*/,
+		SanitizeIndex        /*sanitizeIndex*/)
+	{
+		throw NotImplementedException(__func__);
+	}
 
 
 	std::string DumpToString(

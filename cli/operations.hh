/*****************************************************************************
 *  VATA Tree Automata Library
 *
 *  Copyright (c) 2011  Ondra Lengal <ilengal@fit.vutbr.cz>
 *
 *  Description:
 *    Operations for the command-line interface to the VATA library.
 *
 *****************************************************************************/

#ifndef _OPERATIONS_HH_
#define _OPERATIONS_HH_

// VATA headers
#include <vata/vata.hh>

// local headers
#include "parse_args.hh"

using VATA::Util::Convert;
using VATA::AutBase;

extern timespec startTime;

template <class Automaton>
bool CheckInclusion(Automaton smaller, Automaton bigger, const Arguments& args)
{
	// insert default values
	Options options = args.options;
	options.insert(std::make_pair("sim", "no"));
	options.insert(std::make_pair("dir", "up"));
	options.insert(std::make_pair("optC", "no"));
	options.insert(std::make_pair("timeS", "yes"));
	options.insert(std::make_pair("rec", "yes"));
	options.insert(std::make_pair("congr", "no"));
	options.insert(std::make_pair("order", "depth"));

	std::runtime_error optErrorEx("Invalid options for inclusion: " +
			Convert::ToString(options));

	AutBase::StateType states = AutBase::SanitizeAutsForInclusion(smaller, bigger);

	if (options["congr"] == "yes")
	{
		AutBase::StateToStateMap opTranslMap1;
		AutBase::StateToStateMap opTranslMap2;
		smaller = UnionDisjointStates(smaller, bigger);//, &opTranslMap1, &opTranslMap2);
	}


	clock_gettime(CLOCK_THREAD_CPUTIME_ID, &startTime);     // set the timer

	if (options["sim"] == "no")
	{
		VATA::Util::Identity ident(states);
<<<<<<< HEAD
    if (options["congr"] == "yes") {
			if (options["order"] == "depth")
      	return VATA::CheckInclusionWithCongrDepth(smaller,bigger,ident);
			else if (options["order"] == "breadth")
      	return VATA::CheckInclusionWithCongrBreadth(smaller,bigger,ident);
    }
=======
		if (options["congr"] == "yes")
		{
			return VATA::CheckInclusionWithCongr(smaller,bigger,ident);
		}
>>>>>>> 7807f7e3
		if (options["dir"] == "up")
		{
			return VATA::CheckUpwardInclusionWithPreorder(smaller, bigger, ident);
		}
		else if (options["dir"] == "down")
		{
			if (options["optC"] == "no")
			{
				if (options["rec"] == "yes")
				{
					return VATA::CheckDownwardInclusionWithPreorder(smaller, bigger, ident);
				}
				else if (options["rec"] == "no")
				{
					return VATA::CheckDownwardInclusionNonRecWithPreorder(smaller, bigger, ident);
				}
				else
				{
					throw optErrorEx;
				}
			}
			else if (options["optC"] == "yes")
			{
				return VATA::CheckOptDownwardInclusionWithPreorder(
					smaller, bigger, ident);
			}
			else
			{
				throw optErrorEx;
			}
		}
		else
		{
			throw optErrorEx;
		}
	}
	else if (options["sim"] == "yes")
	{
		Automaton unionAut = VATA::UnionDisjointStates(smaller, bigger);

		if (options["dir"] == "up")
		{
			AutBase::StateBinaryRelation sim = ComputeUpwardSimulation(unionAut, states);

			if (options["timeS"] == "no")
			{
				clock_gettime(CLOCK_THREAD_CPUTIME_ID, &startTime);     // set the timer
			}
			else if (options["timeS"] == "yes")
			{ }
			else
			{
				throw optErrorEx;
			}

			return VATA::CheckUpwardInclusionWithSim(smaller, bigger, sim);
		}
		else if (options["dir"] == "down")
		{
			AutBase::StateBinaryRelation sim = ComputeDownwardSimulation(unionAut, states);

			if (options["timeS"] == "no")
			{
				clock_gettime(CLOCK_THREAD_CPUTIME_ID, &startTime);     // set the timer
			}
			else if (options["timeS"] == "yes")
			{ }
			else
			{
				throw optErrorEx;
			}

			if (options["rec"] == "yes")
			{
				return VATA::CheckDownwardInclusionWithPreorder(smaller, bigger, sim);
			}
			else if (options["rec"] == "no")
			{
				return VATA::CheckDownwardInclusionNonRecWithPreorder(smaller, bigger, sim);
			}
			else
			{
				throw optErrorEx;
			}
		}
		else
		{
			throw optErrorEx;
		}
	}
	else
	{
		throw optErrorEx;
	}
}

template <class Automaton>
VATA::AutBase::StateBinaryRelation ComputeSimulation(Automaton aut,
	const Arguments& args)
{
	if (!args.pruneUseless)
	{
		throw std::runtime_error("Simulation can only be computed for "
			"automata with pruned useless states!");
	}

	// insert default values
	Options options = args.options;
	options.insert(std::make_pair("dir", "down"));

	AutBase::StateType states = AutBase::SanitizeAutForSimulation(aut);

	if (options["dir"] == "up")
	{
		return VATA::ComputeUpwardSimulation(aut, states);
	}
	else if (options["dir"] == "down")
	{
		return VATA::ComputeDownwardSimulation(aut, states);
	}
	else
	{
		throw std::runtime_error("Invalid options for simulation: " +
			Convert::ToString(options));
	}
}

template <class Automaton>
Automaton ComputeReduction(Automaton aut, const Arguments& args)
{
	// insert default values
	Options options = args.options;
	options.insert(std::make_pair("dir", "down"));

	if (options["dir"] == "up")
	{
		throw std::runtime_error("Unimplemented.");
	}
	else if (options["dir"] == "down")
	{
		return VATA::Reduce(aut);
	}
	else
	{
		throw std::runtime_error("Invalid options for simulation: " +
			Convert::ToString(options));
	}
}

#endif<|MERGE_RESOLUTION|>--- conflicted
+++ resolved
@@ -53,19 +53,12 @@
 	if (options["sim"] == "no")
 	{
 		VATA::Util::Identity ident(states);
-<<<<<<< HEAD
     if (options["congr"] == "yes") {
 			if (options["order"] == "depth")
       	return VATA::CheckInclusionWithCongrDepth(smaller,bigger,ident);
 			else if (options["order"] == "breadth")
       	return VATA::CheckInclusionWithCongrBreadth(smaller,bigger,ident);
     }
-=======
-		if (options["congr"] == "yes")
-		{
-			return VATA::CheckInclusionWithCongr(smaller,bigger,ident);
-		}
->>>>>>> 7807f7e3
 		if (options["dir"] == "up")
 		{
 			return VATA::CheckUpwardInclusionWithPreorder(smaller, bigger, ident);

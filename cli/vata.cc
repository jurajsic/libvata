/*****************************************************************************
 *  VATA Tree Automata Library
 *
 *  Copyright (c) 2011  Ondra Lengal <ilengal@fit.vutbr.cz>
 *
 *  Description:
 *    The command-line interface to the VATA library.
 *
 *****************************************************************************/

// VATA headers
#include <vata/vata.hh>
#include <vata/bdd_bu_tree_aut.hh>
#include <vata/bdd_bu_tree_aut_op.hh>
#include <vata/bdd_bu_tree_aut_incl.hh>
#include <vata/bdd_td_tree_aut.hh>
#include <vata/bdd_td_tree_aut_op.hh>
#include <vata/bdd_td_tree_aut_incl.hh>
#include <vata/explicit_tree_aut.hh>
#include <vata/explicit_tree_aut_op.hh>
#include <vata/explicit_tree_incl.hh>
#include <vata/finite_aut/explicit_finite_aut.hh>
#include <vata/finite_aut/explicit_finite_aut_op.hh>
#include <vata/finite_aut/explicit_finite_incl.hh>
#include <vata/parsing/timbuk_parser.hh>
#include <vata/serialization/timbuk_serializer.hh>
#include <vata/util/convert.hh>
#include <vata/util/transl_strict.hh>
#include <vata/util/util.hh>

// standard library headers
#include <cstdlib>
#include <fstream>

// local headers
#include "parse_args.hh"
#include "operations.hh"


using VATA::AutBase;
using VATA::BDDBottomUpTreeAut;
using VATA::BDDTopDownTreeAut;
using VATA::Parsing::AbstrParser;
using VATA::Parsing::TimbukParser;
using VATA::Serialization::AbstrSerializer;
using VATA::Serialization::TimbukSerializer;
using VATA::Util::Convert;


typedef VATA::ExplicitTreeAut<size_t> ExplicitTreeAut;
typedef VATA::ExplicitFiniteAut<size_t> ExplicitFiniteAut;

typedef VATA::Util::TranslatorWeak<AutBase::StringToStateDict>
	StateTranslatorWeak;
typedef VATA::Util::TranslatorStrict<AutBase::StringToStateDict::MapBwdType>
	StateBackTranslatorStrict;

typedef VATA::Util::TranslatorWeak<BDDTopDownTreeAut::StringToSymbolDict>
	SymbolTranslatorWeak;

const char VATA_USAGE_STRING[] =
	"VATA: VATA Tree Automata library interface\n"
	"usage: vata [-r <representation>] [(-I|-O|-F) <format>] [-h|--help] [-t] [-n]\n"
	"            [(-p|-s)] [-o <options>] <command> [<args>]\n"
	;

const char VATA_USAGE_COMMANDS[] =
	"\nThe following commands are supported:\n"
	"    help                    Display this message\n"
	"    load    <file>          Load automaton from <file>\n"
	"    witness <file>          Get a witness for automaton in <file>\n"
	"    cmpl    <file>          Complement automaton from <file> [experimental]\n"
	"    union <file1> <file2>   Compute union of automata from <file1> and <file2>\n"
	"    isect <file1> <file2>   Compute intersection of automata from <file1> and\n"
	"                            <file2>\n"
	"    sim <file>              Computes a simulation relation for the automaton in\n"
	"                            <file>. Options:\n"
	"\n"
	"          'dir=down' : downward simulation (default)\n"
	"          'dir=up'   : upward simulation\n"
	"\n"
	"    red <file>              Reduces the automaton in <file> using simulation\n"
	"                            relation. Options:\n"
	"\n"
	"          'dir=down' : downward simulation (default)\n"
	"          'dir=up'   : upward simulation\n"
	"\n"
	"    equiv <file1> <file2>   Checks language equivalence of finite automata from <file1>\n"
	"                            and <file2>, i.e., whether L(<file1>) is a equal\n"
	"                            to L(<file2>).\n"
	"\n"
	"    incl <file1> <file2>    Checks language inclusion of automata from <file1>\n"
	"                            and <file2>, i.e., whether L(<file1>) is a subset\n"
	"                            of L(<file2>). Options:\n"
	"\n"
	"          'alg=antichains' : use an antichain-based algorithm (default)\n"
	"          'alg=congr'      : use a bisimulation up-to congruence algorithm\n"
	"          'dir=down' : downward inclusion checking\n"
	"          'dir=up'   : upward inclusion checking (default)\n"
	"          'sim=yes'  : use corresponding simulation\n"
	"          'sim=no'   : do not use simulation (default)\n"
<<<<<<< HEAD
	"          'congr=no' : do not use congruence closure computation (default)\n"
	"          'congr=yes': use congruence closure computation\n"
	"          'order=depth': use depth-first search for congruence algorithm (default)\n"
	"          'order=breadth': use breadth-first search for congruence algorithm\n"
=======
>>>>>>> 8e207fc0
	"          'optC=yes' : use optimised cache for downward direction\n"
	"          'optC=no'  : without optimised cache (default)\n"
	"          'rec=yes'  : recursive version of downward direction (default)\n"
	"          'rec=no'   : non-recursive version (only for '-r expl' and 'optC=no')\n"
	"          'timeS=yes': include time of simulation computation (default)\n"
	"          'timeS=no' : do not include time of simulation computation\n"
	;

const char VATA_USAGE_FLAGS[] =
	"\nOptions:\n"
	"    -h, --help              Display this message\n"
	"    -r <representation>     Use <representation> for internal storage of\n"
	"                            automata. The following representations are\n"
	"                            supported:\n"
	"                               'bdd-td'   : binary decision diagrams,\n"
	"                                            top-down\n"
	"                               'bdd-bu'   : binary decision diagrams,\n"
	"                                            bottom-up\n"
	"                               'expl'     : explicit (default)\n"
	"                               'expl_fa'  : explicit finite automata\n"
	"\n"
	"    (-I|-O|-F) <format>     Specify format for input (-I), output (-O), or\n"
	"                            both (-F). The following formats are supported:\n"
	"                               'timbuk'  : Timbuk format (default)\n"
	"\n"
	"    -t                      Print the time the operation took to error output\n"
	"                            stream\n"
	"    -v                      Be verbose\n"
	"    -n                      Do not output the result automaton\n"
	"    -p                      Prune unreachable states first\n"
	"    -s                      Prune useless states first (note that this is\n"
	"                            stronger than -p)\n"
	"    -o <opt>=<v>,<opt>=<v>  Options in the form of a comma-separated\n"
	"                            <option>=<value> list\n"
	;

const size_t BDD_SIZE = 16;

timespec startTime;

void printHelp(bool full = false)
{
	std::cout << VATA_USAGE_STRING;

	if (full)
	{	// in case full help is wanted
		std::cout << VATA_USAGE_COMMANDS;
		std::cout << VATA_USAGE_FLAGS;
		std::cout << "\n\n";
	}
}


template <class Aut>
int performOperation(const Arguments& args, AbstrParser& parser,
	AbstrSerializer& serializer)
{
	typedef typename Aut::SymbolBackTranslatorStrict SymbolBackTranslatorStrict;

	Aut autInput1;
	Aut autInput2;
	Aut autResult;
	bool boolResult = false;
	VATA::AutBase::StateBinaryRelation relResult;

	VATA::AutBase::StringToStateDict stateDict1;
	VATA::AutBase::StringToStateDict stateDict2;

	VATA::AutBase::StateToStateMap translMap1;
	VATA::AutBase::StateToStateMap translMap2;

	if (args.operands >= 1)
	{
		autInput1.LoadFromString(parser, VATA::Util::ReadFile(args.fileName1),
			stateDict1);
	}

	if (args.operands >= 2)
	{
		autInput2.LoadFromString(parser, VATA::Util::ReadFile(args.fileName2),
			stateDict2);
	}

	if ((args.command == COMMAND_LOAD) ||
		(args.command == COMMAND_UNION) ||
		(args.command == COMMAND_COMPLEMENT) ||
		(args.command == COMMAND_INTERSECTION) ||
		(args.command == COMMAND_RED))
	{
		if (args.pruneUseless)
		{
			if (args.operands >= 1)
			{
				autInput1 = RemoveUselessStates(autInput1);
			}

			if (args.operands >= 2)
			{
				autInput2 = RemoveUselessStates(autInput2);
			}
		}
		else if (args.pruneUnreachable)
		{
			if (args.operands >= 1)
			{
				autInput1 = RemoveUnreachableStates(autInput1);
			}

			if (args.operands >= 2)
			{
				autInput2 = RemoveUnreachableStates(autInput2);
			}
		}
	}

	AutBase::StateToStateMap opTranslMap1;
	AutBase::StateToStateMap opTranslMap2;
	AutBase::ProductTranslMap prodTranslMap;

	clock_gettime(CLOCK_THREAD_CPUTIME_ID, &startTime);     // set the timer

	timespec finishTime;

	// process command
	if (args.command == COMMAND_LOAD)
	{
		autResult = autInput1;
	}
	else if (args.command == COMMAND_WITNESS)
	{
		autResult = GetCandidateTree(autInput1);
	}
	else if (args.command == COMMAND_COMPLEMENT)
	{
		autResult = Complement(autInput1, autInput1.GetAlphabet());
	}
	else if (args.command == COMMAND_UNION)
	{
		autResult = Union(autInput1, autInput2, &opTranslMap1, &opTranslMap2);
	}
	else if (args.command == COMMAND_INTERSECTION)
	{
		autResult = Intersection(autInput1, autInput2, &prodTranslMap);
	}
	else if (args.command == COMMAND_INCLUSION)
	{
		boolResult = CheckInclusion(autInput1, autInput2, args);
	}
	else if (args.command == COMMAND_EQUIV)
	{
		boolResult = CheckEquiv(autInput1, autInput2, args);
	}
	else if (args.command == COMMAND_SIM)
	{
		relResult = ComputeSimulation(autInput1, args);
	}
	else if (args.command == COMMAND_RED)
	{
		autResult = ComputeReduction(autInput1, args);
	}
	else
	{
		throw std::runtime_error("Internal error: invalid command");
	}

	// get the finish time
	if (clock_gettime(CLOCK_THREAD_CPUTIME_ID, &finishTime))
	{
		throw std::runtime_error("Could not get the finish time");
	}
	double opTime = (finishTime.tv_sec - startTime.tv_sec)
		+ 1e-9 * (finishTime.tv_nsec - startTime.tv_nsec);

	if (args.showTime)
	{
		std::cerr << opTime << "\n";
	}

	if (!args.dontOutputResult)
	{	// in case output is not forbidden
		if ((args.command == COMMAND_LOAD) ||
			(args.command == COMMAND_WITNESS) ||
			(args.command == COMMAND_RED))
		{
			std::cout << autResult.DumpToString(serializer,
				StateBackTranslatorStrict(stateDict1.GetReverseMap()),
				SymbolBackTranslatorStrict(autResult.GetSymbolDict().GetReverseMap()));
		}

		if (args.command == COMMAND_COMPLEMENT && args.representation != REPRESENTATION_EXPLICIT_FA)
		{
			std::cout << autResult.DumpToString(serializer,
				[](const AutBase::StateType& state){ return "q" + Convert::ToString(state); },
				SymbolBackTranslatorStrict(autResult.GetSymbolDict().GetReverseMap()));
		}
    else if (args.command == COMMAND_COMPLEMENT) {
      std::cout << autResult.DumpToString(serializer,
				StateBackTranslatorStrict(stateDict1.GetReverseMap()),
				SymbolBackTranslatorStrict(autResult.GetSymbolDict().GetReverseMap()));

    }

		if (args.command == COMMAND_UNION)
		{
			stateDict1 = VATA::Util::CreateUnionStringToStateMap(
				stateDict1, stateDict2, &opTranslMap1, &opTranslMap2);
		}

		if (args.command == COMMAND_INTERSECTION)
		{
			stateDict1 = VATA::Util::CreateProductStringToStateMap(
				stateDict1, stateDict2, prodTranslMap);
		}

		if ((args.command == COMMAND_UNION) ||
			(args.command == COMMAND_INTERSECTION))
		{
			std::cout << autResult.DumpToString(serializer,
				StateBackTranslatorStrict(stateDict1.GetReverseMap()),
				SymbolBackTranslatorStrict(autResult.GetSymbolDict().GetReverseMap()));
		}
		if ((args.command == COMMAND_INCLUSION) || (args.command == COMMAND_EQUIV))
		{
			std::cout << boolResult << "\n";
		}

		if (args.command == COMMAND_SIM)
		{
			std::cout << relResult << "\n";
		}
	}

	return EXIT_SUCCESS;
}


template <class Aut>
int executeCommand(const Arguments& args)
{
	std::unique_ptr<AbstrParser> parser(nullptr);
	std::unique_ptr<AbstrSerializer> serializer(nullptr);

	// create the input parser
	if (args.inputFormat == FORMAT_TIMBUK)
	{
		parser.reset(new TimbukParser());
	}
	else
	{
		throw std::runtime_error("Internal error: invalid input format");
	}

	// create the output serializer
	if (args.outputFormat == FORMAT_TIMBUK)
	{
		serializer.reset(new TimbukSerializer());
	}
	else
	{
		throw std::runtime_error("Internal error: invalid output format");
	}

	return performOperation<Aut>(args, *(parser.get()), *(serializer.get()));
}


int main(int argc, char* argv[])
{
	// Assertions
	assert(argc > 0);
	assert(argv != nullptr);

	if (argc == 1)
	{	// in case no arguments were given
		printHelp(true);
		return EXIT_SUCCESS;
	}

	--argc;
	++argv;
	Arguments args;

	try
	{
		args = parseArguments(argc, argv);
	}
	catch (const std::exception& ex)
	{
		std::cerr << "An error occured while parsing arguments: "
			<< ex.what() << "\n";
		printHelp(false);

		return EXIT_FAILURE;
	}

	if (args.command == COMMAND_HELP)
	{
		printHelp(true);
		return EXIT_SUCCESS;
	}

	// create the symbol directory for the BDD-based automata
	BDDTopDownTreeAut::StringToSymbolDict bddSymbolDict;
	BDDTopDownTreeAut::SetSymbolDictPtr(&bddSymbolDict);
	BDDBottomUpTreeAut::SetSymbolDictPtr(&bddSymbolDict);

	// create the ``next symbol'' variable for the BDD-based automata
	BDDTopDownTreeAut::SymbolType bddNextSymbol(BDD_SIZE, 0);
	BDDTopDownTreeAut::SetNextSymbolPtr(&bddNextSymbol);
	BDDBottomUpTreeAut::SetNextSymbolPtr(&bddNextSymbol);

	// create the symbol directory for explicit automata
	ExplicitTreeAut::StringToSymbolDict explSymbolDict;
	ExplicitTreeAut::SetSymbolDictPtr(&explSymbolDict);

	// create the ``next symbol'' variable for the explicit automaton
	ExplicitTreeAut::SymbolType explNextSymbol(0);
	ExplicitTreeAut::SetNextSymbolPtr(&explNextSymbol);

	// create the ``next state'' variable
	AutBase::StateType nextState(0);
	ExplicitTreeAut::SetNextStatePtr(&nextState);

	// create the symbol directory for finite automata
	ExplicitFiniteAut::StringToSymbolDict explFASymbolDict;
	ExplicitFiniteAut::SetSymbolDictPtr(&explFASymbolDict);

	// create the ``next symbol`` variable for the explicit finite automaton
	ExplicitFiniteAut::SymbolType explFANextSymbol(0);
	ExplicitFiniteAut::SetNextSymbolPtr(&explFANextSymbol);

	// create the ``next state`` variable
	AutBase::StateType explFANextState(0);
	ExplicitFiniteAut::SetNextStatePtr(&explFANextState);

	VATA::AutBase::StringToStateDict stateDict;

	try
	{
		if (args.representation == REPRESENTATION_BDD_TD)
		{
			return executeCommand<BDDTopDownTreeAut>(args);
		}
		else if (args.representation == REPRESENTATION_BDD_BU)
		{
			return executeCommand<BDDBottomUpTreeAut>(args);
		}
		else if (args.representation == REPRESENTATION_EXPLICIT)
		{
			return executeCommand<ExplicitTreeAut>(args);
		}
		else if (args.representation == REPRESENTATION_EXPLICIT_FA)
		{
			return executeCommand<ExplicitFiniteAut>(args);
		}
		else
		{
			std::cerr << "Internal error: invalid representation\n";
			return EXIT_FAILURE;
		}
	}
	catch (std::exception& ex)
	{
		std::cerr << "An error occured: " << ex.what() << "\n";
		return EXIT_FAILURE;
	}
}<|MERGE_RESOLUTION|>--- conflicted
+++ resolved
@@ -99,13 +99,8 @@
 	"          'dir=up'   : upward inclusion checking (default)\n"
 	"          'sim=yes'  : use corresponding simulation\n"
 	"          'sim=no'   : do not use simulation (default)\n"
-<<<<<<< HEAD
-	"          'congr=no' : do not use congruence closure computation (default)\n"
-	"          'congr=yes': use congruence closure computation\n"
 	"          'order=depth': use depth-first search for congruence algorithm (default)\n"
 	"          'order=breadth': use breadth-first search for congruence algorithm\n"
-=======
->>>>>>> 8e207fc0
 	"          'optC=yes' : use optimised cache for downward direction\n"
 	"          'optC=no'  : without optimised cache (default)\n"
 	"          'rec=yes'  : recursive version of downward direction (default)\n"

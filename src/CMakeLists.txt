--- conflicted
+++ resolved
@@ -43,14 +43,6 @@
 add_flex_bison_dependency(timbuk_scanner timbuk_parser)
 
 add_library(libvata STATIC
-<<<<<<< HEAD
-  bdd_tree_aut.cc
-  bdd_tree_aut_incl.cc
-  bdd_tree_aut_isect.cc
-  bdd_tree_aut_union.cc
-  bdd_tree_aut_unreach.cc
-  explicit_tree_aut.cc
-=======
 	bdd_bu_tree_aut.cc
   bdd_bu_tree_aut_incl.cc
   bdd_bu_tree_aut_isect.cc
@@ -63,7 +55,7 @@
   bdd_td_tree_aut_union.cc
   bdd_td_tree_aut_unreach.cc
   bdd_td_tree_aut_useless.cc
->>>>>>> 53d75172
+  explicit_tree_aut.cc
   convert.cc
   fake_file.cc
   timbuk_parser.cc

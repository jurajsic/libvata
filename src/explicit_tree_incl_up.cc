--- conflicted
+++ resolved
@@ -332,15 +332,7 @@
 		post.clear();
 		isAccepting = false;
 		
-<<<<<<< HEAD
-		if (!biggerLeaves.count(symbol))
-		{
-			continue;
-		}
-		for (auto& transition : biggerLeaves.at(symbol))
-=======
 		if (biggerLeaves.count(symbol))
->>>>>>> dfe19cf1
 		{
 			for (auto& transition : biggerLeaves.at(symbol))
 			{

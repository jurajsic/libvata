/*****************************************************************************
 *  VATA Tree Automata Library
 *
 *  Copyright (c) 2011  Jiri Simacek <isimacek@fit.vutbr.cz>
 *
 *  Description:
 *    Upward inclusion for explicitly represented tree automata.
 *
 *****************************************************************************/

#ifndef _VATA_EXPLICIT_TREE_INCL_UP_HH_
#define _VATA_EXPLICIT_TREE_INCL_UP_HH_

#include "explicit_tree_aut_core.hh"
#include "util/expl_bu_index.hh"

namespace VATA { class ExplicitUpwardInclusion; }


class VATA::ExplicitUpwardInclusion
{
	using StateType      = ExplicitTreeAutCore::StateType;
	using SymbolType     = ExplicitTreeAutCore::SymbolType;
	using StateTuple     = ExplicitTreeAutCore::StateTuple;
	using StateDiscontBinaryRelation = ExplicitTreeAutCore::StateDiscontBinaryRelation;

<<<<<<< HEAD
	class Transition
	{
	private:  // data members

		ExplicitTreeAutCore::TuplePtr children_;
		SymbolType symbol_;
		ExplicitTreeAutCore::StateType state_;

	public:

		Transition(
			const ExplicitTreeAutCore::TuplePtr&    children,
			const SymbolType&                       symbol,
			const ExplicitTreeAutCore::StateType&   state) :
			children_(children),
			symbol_(symbol),
			state_(state)
		{ }

		const StateTuple& children() const
		{
			return *children_;
		}

		const SymbolType& symbol() const
		{
			return symbol_;
		}

		const StateType& state() const
		{
			return state_;
		}

		friend std::ostream& operator<<(
			std::ostream&         os,
			const Transition&     t)
		{
			return os << t.symbol_
				<< Util::Convert::ToString(*t.children_) << "->" << t.state_;
		}
	};

	typedef std::shared_ptr<Transition> TransitionPtr;
	typedef std::vector<TransitionPtr> TransitionList;
	typedef std::vector<TransitionList> IndexedTransitionList;
	typedef std::vector<IndexedTransitionList> DoubleIndexedTransitionList;
	typedef std::vector<TransitionList> SymbolToTransitionListMap;
	typedef std::vector<IndexedTransitionList> SymbolToIndexedTransitionListMap;
	typedef std::vector<DoubleIndexedTransitionList> SymbolToDoubleIndexedTransitionListMap;
	typedef std::vector<SymbolToIndexedTransitionListMap> IndexedSymbolToIndexedTransitionListMap;

	// TODO: rewrite using the DownAccessor?
	template <class Aut, class SymbolIndex>
	static void bottomUpIndex(
		const Aut&                                  aut,
		IndexedSymbolToIndexedTransitionListMap&    bottomUpIndex,
		SymbolToTransitionListMap&                  leaves,
		SymbolIndex&                                symbolIndex)
	{
		for (auto& stateClusterPair : *aut.transitions_)
		{
			assert(nullptr != stateClusterPair.second);

			size_t parentState = stateClusterPair.first;
			if (bottomUpIndex.size() <= parentState)
			{	// create an index for the parent state
				bottomUpIndex.resize(parentState + 1);
			}


			for (auto& symbolTupleSetPair : *stateClusterPair.second)
			{
				assert(nullptr != symbolTupleSetPair.second);
				assert(symbolTupleSetPair.second->size());

				SymbolType symbol = symbolIndex[symbolTupleSetPair.first];

				auto& first = *symbolTupleSetPair.second->begin();

				assert(nullptr != first);

				if (first->empty())
				{	// for nullary transitions
					if (leaves.size() <= symbol)
					{
						leaves.resize(symbol + 1);
					}

					auto& transitionList = leaves[symbol];

					for (auto& tuple : *symbolTupleSetPair.second)
					{
						assert(tuple);
						assert(tuple->empty());

						transitionList.push_back(
							TransitionPtr(new Transition(tuple, symbol, stateClusterPair.first))
						);
					}

					continue;
				}

				for (auto& tuple : *symbolTupleSetPair.second)
				{
					assert(tuple);
					assert(tuple->size());

					TransitionPtr transition(
						new Transition(tuple, symbol, stateClusterPair.first)
					);

					size_t i = 0;

					for (const StateType& state : *tuple)
					{
						if (bottomUpIndex.size() <= state)
						{
							bottomUpIndex.resize(state + 1);
						}

						auto& symbolIndexedTransitionList = bottomUpIndex[state];

						if (symbolIndexedTransitionList.size() <= symbol)
						{
							symbolIndexedTransitionList.resize(symbol + 1);
						}

						auto& indexedTransitionList = symbolIndexedTransitionList[symbol];

						if (indexedTransitionList.size() <= i)
						{
							indexedTransitionList.resize(i + 1);
						}

						indexedTransitionList[i].push_back(transition);

						++i;
					}
				}
			}
		}
	}

	template <class Aut, class SymbolIndex>
	static void bottomUpIndex2(
		const Aut&                                  aut,
		SymbolToDoubleIndexedTransitionListMap&     bottomUpIndex,
		SymbolToTransitionListMap&                  leaves,
		SymbolIndex&                                symbolIndex)
	{
		for (auto& stateClusterPair : *aut.transitions_)
		{
			assert(stateClusterPair.second);

			for (auto& symbolTupleSetPair : *stateClusterPair.second)
			{
				assert(symbolTupleSetPair.second);
				assert(symbolTupleSetPair.second->size());

				SymbolType symbol = symbolIndex[symbolTupleSetPair.first];

				auto& first = *symbolTupleSetPair.second->begin();

				assert(first);

				if (first->empty())
				{
					if (leaves.size() <= symbol)
					{
						leaves.resize(symbol + 1);
					}

					auto& transitionList = leaves[symbol];

					for (auto& tuple : *symbolTupleSetPair.second)
					{
						assert(tuple);
						assert(tuple->empty());

						transitionList.push_back(
							TransitionPtr(new Transition(tuple, symbol, stateClusterPair.first))
						);
					}

					continue;
				}

				if (bottomUpIndex.size() <= symbol)
				{
					bottomUpIndex.resize(symbol + 1);
				}

				auto& doubleIndexedTransitionList = bottomUpIndex[symbol];

				if (doubleIndexedTransitionList.size() < first->size())
				{
					doubleIndexedTransitionList.resize(first->size());
				}

				for (auto& tuple : *symbolTupleSetPair.second)
				{
					assert(tuple);
					assert(tuple->size());

					TransitionPtr transition(
						new Transition(tuple, symbol, stateClusterPair.first)
					);

					size_t i = 0;

					for (const StateType& state : *tuple)
					{
						assert(i < doubleIndexedTransitionList.size());

						if (doubleIndexedTransitionList[i].size() <= state)
						{
							doubleIndexedTransitionList[i].resize(state + 1);
						}

						doubleIndexedTransitionList[i][state].push_back(transition);

						++i;
					}
				}
			}
		}
	}

=======
>>>>>>> 1577bf0d
public:

	template <
		class Aut,
		class Rel>
	static bool Check(
		const Aut&        smaller,
		const Aut&        bigger,
		const Rel&        preorder)
	{
		IndexedSymbolToIndexedTransitionListMap smallerIndex;
		SymbolToDoubleIndexedTransitionListMap biggerIndex;
		SymbolToTransitionListMap smallerLeaves, biggerLeaves;

		size_t symbolCnt = 0;
		std::unordered_map<typename Aut::SymbolType, size_t> symbolMap;
		Util::TranslatorWeak2<std::unordered_map<typename Aut::SymbolType, size_t>>
			symbolTranslator(
				symbolMap,
				[&symbolCnt](const typename Aut::SymbolType&){ return symbolCnt++; }
			);

		bottomUpIndex(
			smaller, smallerIndex, smallerLeaves, symbolTranslator
		);

		bottomUpIndex2(
			bigger, biggerIndex, biggerLeaves, symbolTranslator
		);


		typename Rel::IndexType ind, inv;

		preorder.buildIndex(ind, inv);

		return ExplicitUpwardInclusion::checkInternal(
			smallerLeaves,
			smallerIndex,
			smaller.GetFinalStates(),
			biggerLeaves,
			biggerIndex,
			bigger.GetFinalStates(),
			ind,
			inv
		);
	}

private:

	static bool checkInternal(
		const SymbolToTransitionListMap&                  smallerLeaves,
		const IndexedSymbolToIndexedTransitionListMap&    smallerIndex,
		const ExplicitTreeAutCore::FinalStateSet&         smallerFinalStates,
		const SymbolToTransitionListMap&                  biggerLeaves,
		const SymbolToDoubleIndexedTransitionListMap&     biggerIndex,
		const ExplicitTreeAutCore::FinalStateSet&         biggerFinalStates,
		const StateDiscontBinaryRelation::IndexType&      ind,
		const StateDiscontBinaryRelation::IndexType&      inv
	);
};

#endif<|MERGE_RESOLUTION|>--- conflicted
+++ resolved
@@ -24,239 +24,6 @@
 	using StateTuple     = ExplicitTreeAutCore::StateTuple;
 	using StateDiscontBinaryRelation = ExplicitTreeAutCore::StateDiscontBinaryRelation;
 
-<<<<<<< HEAD
-	class Transition
-	{
-	private:  // data members
-
-		ExplicitTreeAutCore::TuplePtr children_;
-		SymbolType symbol_;
-		ExplicitTreeAutCore::StateType state_;
-
-	public:
-
-		Transition(
-			const ExplicitTreeAutCore::TuplePtr&    children,
-			const SymbolType&                       symbol,
-			const ExplicitTreeAutCore::StateType&   state) :
-			children_(children),
-			symbol_(symbol),
-			state_(state)
-		{ }
-
-		const StateTuple& children() const
-		{
-			return *children_;
-		}
-
-		const SymbolType& symbol() const
-		{
-			return symbol_;
-		}
-
-		const StateType& state() const
-		{
-			return state_;
-		}
-
-		friend std::ostream& operator<<(
-			std::ostream&         os,
-			const Transition&     t)
-		{
-			return os << t.symbol_
-				<< Util::Convert::ToString(*t.children_) << "->" << t.state_;
-		}
-	};
-
-	typedef std::shared_ptr<Transition> TransitionPtr;
-	typedef std::vector<TransitionPtr> TransitionList;
-	typedef std::vector<TransitionList> IndexedTransitionList;
-	typedef std::vector<IndexedTransitionList> DoubleIndexedTransitionList;
-	typedef std::vector<TransitionList> SymbolToTransitionListMap;
-	typedef std::vector<IndexedTransitionList> SymbolToIndexedTransitionListMap;
-	typedef std::vector<DoubleIndexedTransitionList> SymbolToDoubleIndexedTransitionListMap;
-	typedef std::vector<SymbolToIndexedTransitionListMap> IndexedSymbolToIndexedTransitionListMap;
-
-	// TODO: rewrite using the DownAccessor?
-	template <class Aut, class SymbolIndex>
-	static void bottomUpIndex(
-		const Aut&                                  aut,
-		IndexedSymbolToIndexedTransitionListMap&    bottomUpIndex,
-		SymbolToTransitionListMap&                  leaves,
-		SymbolIndex&                                symbolIndex)
-	{
-		for (auto& stateClusterPair : *aut.transitions_)
-		{
-			assert(nullptr != stateClusterPair.second);
-
-			size_t parentState = stateClusterPair.first;
-			if (bottomUpIndex.size() <= parentState)
-			{	// create an index for the parent state
-				bottomUpIndex.resize(parentState + 1);
-			}
-
-
-			for (auto& symbolTupleSetPair : *stateClusterPair.second)
-			{
-				assert(nullptr != symbolTupleSetPair.second);
-				assert(symbolTupleSetPair.second->size());
-
-				SymbolType symbol = symbolIndex[symbolTupleSetPair.first];
-
-				auto& first = *symbolTupleSetPair.second->begin();
-
-				assert(nullptr != first);
-
-				if (first->empty())
-				{	// for nullary transitions
-					if (leaves.size() <= symbol)
-					{
-						leaves.resize(symbol + 1);
-					}
-
-					auto& transitionList = leaves[symbol];
-
-					for (auto& tuple : *symbolTupleSetPair.second)
-					{
-						assert(tuple);
-						assert(tuple->empty());
-
-						transitionList.push_back(
-							TransitionPtr(new Transition(tuple, symbol, stateClusterPair.first))
-						);
-					}
-
-					continue;
-				}
-
-				for (auto& tuple : *symbolTupleSetPair.second)
-				{
-					assert(tuple);
-					assert(tuple->size());
-
-					TransitionPtr transition(
-						new Transition(tuple, symbol, stateClusterPair.first)
-					);
-
-					size_t i = 0;
-
-					for (const StateType& state : *tuple)
-					{
-						if (bottomUpIndex.size() <= state)
-						{
-							bottomUpIndex.resize(state + 1);
-						}
-
-						auto& symbolIndexedTransitionList = bottomUpIndex[state];
-
-						if (symbolIndexedTransitionList.size() <= symbol)
-						{
-							symbolIndexedTransitionList.resize(symbol + 1);
-						}
-
-						auto& indexedTransitionList = symbolIndexedTransitionList[symbol];
-
-						if (indexedTransitionList.size() <= i)
-						{
-							indexedTransitionList.resize(i + 1);
-						}
-
-						indexedTransitionList[i].push_back(transition);
-
-						++i;
-					}
-				}
-			}
-		}
-	}
-
-	template <class Aut, class SymbolIndex>
-	static void bottomUpIndex2(
-		const Aut&                                  aut,
-		SymbolToDoubleIndexedTransitionListMap&     bottomUpIndex,
-		SymbolToTransitionListMap&                  leaves,
-		SymbolIndex&                                symbolIndex)
-	{
-		for (auto& stateClusterPair : *aut.transitions_)
-		{
-			assert(stateClusterPair.second);
-
-			for (auto& symbolTupleSetPair : *stateClusterPair.second)
-			{
-				assert(symbolTupleSetPair.second);
-				assert(symbolTupleSetPair.second->size());
-
-				SymbolType symbol = symbolIndex[symbolTupleSetPair.first];
-
-				auto& first = *symbolTupleSetPair.second->begin();
-
-				assert(first);
-
-				if (first->empty())
-				{
-					if (leaves.size() <= symbol)
-					{
-						leaves.resize(symbol + 1);
-					}
-
-					auto& transitionList = leaves[symbol];
-
-					for (auto& tuple : *symbolTupleSetPair.second)
-					{
-						assert(tuple);
-						assert(tuple->empty());
-
-						transitionList.push_back(
-							TransitionPtr(new Transition(tuple, symbol, stateClusterPair.first))
-						);
-					}
-
-					continue;
-				}
-
-				if (bottomUpIndex.size() <= symbol)
-				{
-					bottomUpIndex.resize(symbol + 1);
-				}
-
-				auto& doubleIndexedTransitionList = bottomUpIndex[symbol];
-
-				if (doubleIndexedTransitionList.size() < first->size())
-				{
-					doubleIndexedTransitionList.resize(first->size());
-				}
-
-				for (auto& tuple : *symbolTupleSetPair.second)
-				{
-					assert(tuple);
-					assert(tuple->size());
-
-					TransitionPtr transition(
-						new Transition(tuple, symbol, stateClusterPair.first)
-					);
-
-					size_t i = 0;
-
-					for (const StateType& state : *tuple)
-					{
-						assert(i < doubleIndexedTransitionList.size());
-
-						if (doubleIndexedTransitionList[i].size() <= state)
-						{
-							doubleIndexedTransitionList[i].resize(state + 1);
-						}
-
-						doubleIndexedTransitionList[i][state].push_back(transition);
-
-						++i;
-					}
-				}
-			}
-		}
-	}
-
-=======
->>>>>>> 1577bf0d
 public:
 
 	template <

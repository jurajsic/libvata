--- conflicted
+++ resolved
@@ -688,14 +688,6 @@
 		CoreAut::Intersection(*lhs.core_, *rhs.core_, pTranslMap));
 }
 
-<<<<<<< HEAD
-bool ExplicitTreeAut::IsLangEmpty() const
-{
-	assert(nullptr != core_);
-
-	return core_->IsLangEmpty();
-}
-=======
 ExplicitTreeAut ExplicitTreeAut::IntersectionBU(
 	const ExplicitTreeAut&            lhs,
 	const ExplicitTreeAut&            rhs,
@@ -708,7 +700,12 @@
 		CoreAut::IntersectionBU(*lhs.core_, *rhs.core_, pTranslMap));
 }
 
->>>>>>> 1577bf0d
+bool ExplicitTreeAut::IsLangEmpty() const
+{
+	assert(nullptr != core_);
+
+	return core_->IsLangEmpty();
+}
 
 AutBase::StateDiscontBinaryRelation ExplicitTreeAut::ComputeSimulation(
 	const VATA::SimParam&                  params) const
